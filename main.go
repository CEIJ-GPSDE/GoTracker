package main

import (
	"context"
	"database/sql"
	"encoding/json"
	"flag"
	"fmt"
	"log"
	"math/rand"
	"net"
	"net/http"
	"os"
	"os/signal"
	"strconv"
	"strings"
	"sync"
	"syscall"
	"time"
        "strings"


	"github.com/gorilla/mux"
	"github.com/gorilla/websocket"
	_ "github.com/lib/pq"
)

type Config struct {
	DBHost     string
	DBName     string
	DBUser     string
	DBPassword string
	DBSSLMode  string
	Port       string
	UDPPort    string
	AWSRegion  string
	AWSMapName string
	AWSApiKey  string
}

func loadConfig() *Config {

	config := &Config{}

	// Load from environment variables first
	config.DBHost = getEnv("DB_HOST", "localhost")
	config.DBName = getEnv("DB_NAME", "locationtracker")
	config.DBUser = getEnv("DB_USER", "postgres")
	config.DBPassword = getEnv("DB_PASSWORD", "password")
	config.DBSSLMode = getEnv("DB_SSLMODE", "disable")
	config.Port = getEnv("PORT", "8080")
	config.UDPPort = getEnv("UDP_PORT", "5051")
	config.AWSRegion = getEnv("AWS_REGION", "us-east-1")
	config.AWSMapName = getEnv("AWS_MAP_NAME", "MyMap")
	config.AWSApiKey = getEnv("AWS_API_KEY", "")

	// Override with command line flags if provided
	flag.StringVar(&config.DBHost, "db-host", config.DBHost, "Database host")
	flag.StringVar(&config.DBName, "db-name", config.DBName, "Database name")
	flag.StringVar(&config.DBUser, "db-user", config.DBUser, "Database user")
	flag.StringVar(&config.DBPassword, "db-password", config.DBPassword, "Database password")
	flag.StringVar(&config.DBSSLMode, "db-sslmode", config.DBSSLMode, "Database SSL mode")
	flag.StringVar(&config.Port, "port", config.Port, "HTTP server port")
	flag.StringVar(&config.UDPPort, "udp-port", config.UDPPort, "UDP listener port")
	flag.StringVar(&config.AWSRegion, "aws-region", config.AWSRegion, "AWS Region")
	flag.StringVar(&config.AWSMapName, "aws-map-name", config.AWSMapName, "Amazon Location map name")
	flag.StringVar(&config.AWSApiKey, "aws-api-key", config.AWSApiKey, "Amazon Location Service API Key")

	// Add version flag
	version := flag.Bool("version", false, "Show version information")
	flag.Parse()

	if *version {
		fmt.Println("Location Tracker v1.0.0")
		fmt.Printf("Built with Go %s\n", "1.21+")
		os.Exit(0)
	}

	return config
}

func getEnv(key, defaultValue string) string {
	if value := os.Getenv(key); value != "" {
		return value
	}
	return defaultValue
}

// Database wrapper
type Database struct {
	*sql.DB
}

func NewDatabase(config *Config) (*Database, error) {
	connStr := fmt.Sprintf(
		"host=%s user=%s password=%s dbname=%s sslmode=%s",
		config.DBHost, config.DBUser, config.DBPassword,
		config.DBName, config.DBSSLMode,
	)

	db, err := sql.Open("postgres", connStr)
	if err != nil {
		return nil, fmt.Errorf("failed to open database: %w", err)
	}

	if err := db.Ping(); err != nil {
		return nil, fmt.Errorf("failed to ping database: %w", err)
	}

	// Set connection pool settings
	db.SetMaxOpenConns(25)
	db.SetMaxIdleConns(5)
	db.SetConnMaxLifetime(5 * time.Minute)

	return &Database{db}, nil
}

func (db *Database) InitializeSchema() error {
	schema := `
	CREATE TABLE IF NOT EXISTS locations (
		id SERIAL PRIMARY KEY,
		device_id VARCHAR(255) NOT NULL,
		latitude DECIMAL(10, 8) NOT NULL,
		longitude DECIMAL(11, 8) NOT NULL,
		timestamp TIMESTAMP WITH TIME ZONE NOT NULL,
		created_at TIMESTAMP WITH TIME ZONE DEFAULT NOW()
	);

	CREATE INDEX IF NOT EXISTS idx_locations_timestamp ON locations(timestamp DESC);
	CREATE INDEX IF NOT EXISTS idx_locations_device_timestamp ON locations(device_id, timestamp DESC);

	CREATE TABLE IF NOT EXISTS leader_election (
		service VARCHAR(255) PRIMARY KEY,
		instance_id VARCHAR(255) NOT NULL,
		last_heartbeat TIMESTAMP WITH TIME ZONE NOT NULL
	);
	`

	_, err := db.Exec(schema)
	return err
}

// Location data structure
type LocationPacket struct {
	DeviceID  string    `json:"device_id"`
	Latitude  float64   `json:"latitude"`
	Longitude float64   `json:"longitude"`
	Timestamp time.Time `json:"timestamp"`
}

// Leader Election
type LeaderElection struct {
	db         *Database
	instanceID string
	isLeader   bool
	mutex      sync.RWMutex
}

func NewLeaderElection(db *Database) *LeaderElection {
	return &LeaderElection{
		db:         db,
		instanceID: generateInstanceID(),
		isLeader:   false,
	}
}

func generateInstanceID() string {
	hostname, _ := os.Hostname()
	return fmt.Sprintf("%s-%d-%d", hostname, os.Getpid(), rand.Intn(10000))
}

func (le *LeaderElection) Run(ctx context.Context) {
	log.Printf("Starting leader election with instance ID: %s", le.instanceID)
	ticker := time.NewTicker(5 * time.Second)
	defer ticker.Stop()

	// Try to acquire leadership immediately
	le.tryAcquireLeadership()

	for {
		select {
		case <-ctx.Done():
			le.releaseLeadership()
			return
		case <-ticker.C:
			le.tryAcquireLeadership()
		}
	}
}

func (le *LeaderElection) IsLeader() bool {
	le.mutex.RLock()
	defer le.mutex.RUnlock()
	return le.isLeader
}

func (le *LeaderElection) tryAcquireLeadership() {
	query := `
		INSERT INTO leader_election (service, instance_id, last_heartbeat)
		VALUES ('udp_sniffer', $1, NOW())
		ON CONFLICT (service) DO UPDATE SET
			instance_id = CASE 
				WHEN leader_election.last_heartbeat < NOW() - INTERVAL '15 seconds'
				THEN $1
				ELSE leader_election.instance_id
			END,
			last_heartbeat = CASE
				WHEN leader_election.instance_id = $1 OR 
					 leader_election.last_heartbeat < NOW() - INTERVAL '15 seconds'
				THEN NOW()
				ELSE leader_election.last_heartbeat
			END
		RETURNING instance_id = $1 as is_leader
	`

	var isLeader bool
	err := le.db.QueryRow(query, le.instanceID).Scan(&isLeader)
	if err != nil {
		log.Printf("Leader election error: %v", err)
		return
	}

	le.mutex.Lock()
	wasLeader := le.isLeader
	le.isLeader = isLeader
	le.mutex.Unlock()

	if isLeader && !wasLeader {
		log.Printf("Instance %s became UDP sniffer leader", le.instanceID)
	} else if !isLeader && wasLeader {
		log.Printf("Instance %s lost UDP sniffer leadership", le.instanceID)
	}
}

func (le *LeaderElection) releaseLeadership() {
	query := `DELETE FROM leader_election WHERE service = 'udp_sniffer' AND instance_id = $1`
	_, err := le.db.Exec(query, le.instanceID)
	if err != nil {
		log.Printf("Error releasing leadership: %v", err)
	} else {
		log.Printf("Instance %s released leadership", le.instanceID)
	}
}

// WebSocket Hub for real-time updates
type WebSocketHub struct {
	clients    map[*websocket.Conn]bool
	broadcast  chan interface{}
	register   chan *websocket.Conn
	unregister chan *websocket.Conn
	mutex      sync.RWMutex
}

var upgrader = websocket.Upgrader{
	CheckOrigin: func(r *http.Request) bool {
		return true // Configure properly for production
	},
}

func NewWebSocketHub() *WebSocketHub {
	return &WebSocketHub{
		clients:    make(map[*websocket.Conn]bool),
		broadcast:  make(chan interface{}, 256),
		register:   make(chan *websocket.Conn, 256),
		unregister: make(chan *websocket.Conn, 256),
	}
}

func (h *WebSocketHub) Run(ctx context.Context) {
	log.Println("Starting WebSocket hub")
	for {
		select {
		case <-ctx.Done():
			h.closeAllClients()
			return
		case client := <-h.register:
			h.mutex.Lock()
			h.clients[client] = true
			h.mutex.Unlock()
			log.Printf("WebSocket client connected. Total clients: %d", len(h.clients))

		case client := <-h.unregister:
			h.mutex.Lock()
			if _, ok := h.clients[client]; ok {
				delete(h.clients, client)
				client.Close()
			}
			h.mutex.Unlock()
			log.Printf("WebSocket client disconnected. Total clients: %d", len(h.clients))

		case data := <-h.broadcast:
			h.mutex.RLock()
			for client := range h.clients {
				select {
				case <-ctx.Done():
					h.mutex.RUnlock()
					return
				default:
					if err := client.WriteJSON(data); err != nil {
						log.Printf("WebSocket write error: %v", err)
						client.Close()
						delete(h.clients, client)
					}
				}
			}
			h.mutex.RUnlock()
		}
	}
}

func (h *WebSocketHub) closeAllClients() {
	h.mutex.Lock()
	defer h.mutex.Unlock()
	for client := range h.clients {
		client.Close()
	}
	h.clients = make(map[*websocket.Conn]bool)
}

// ClientCount returns number of connected websocket clients
func (h *WebSocketHub) ClientCount() int {
	h.mutex.RLock()
	defer h.mutex.RUnlock()
	return len(h.clients)
}

func (h *WebSocketHub) HandleWebSocket(w http.ResponseWriter, r *http.Request) {
	conn, err := upgrader.Upgrade(w, r, nil)
	if err != nil {
		log.Printf("WebSocket upgrade error: %v", err)
		return
	}

	h.register <- conn

	// Handle client messages (mainly for ping/pong)
	go func() {
		defer func() {
			h.unregister <- conn
		}()

		// Set up ping/pong handlers
		conn.SetReadDeadline(time.Now().Add(60 * time.Second))
		conn.SetPongHandler(func(string) error {
			conn.SetReadDeadline(time.Now().Add(60 * time.Second))
			return nil
		})

		for {
			_, _, err := conn.ReadMessage()
			if err != nil {
				if websocket.IsUnexpectedCloseError(err, websocket.CloseGoingAway, websocket.CloseAbnormalClosure) {
					log.Printf("WebSocket unexpected close error: %v", err)
				}
				break
			}
		}
	}()

	// Send periodic pings
	go func() {
		ticker := time.NewTicker(30 * time.Second)
		defer ticker.Stop()
		for {
			select {
			case <-ticker.C:
				conn.SetWriteDeadline(time.Now().Add(10 * time.Second))
				if err := conn.WriteMessage(websocket.PingMessage, nil); err != nil {
					return
				}
			}
		}
	}()
}

func (h *WebSocketHub) Broadcast(data interface{}) {
	select {
	case h.broadcast <- data:
	default:
		log.Println("WebSocket broadcast channel full, dropping message")
	}
}

// UDP Sniffer (keeping same implementation)
type UDPSniffer struct {
	db    *Database
	wsHub *WebSocketHub
	conn  *net.UDPConn
	port  string
}

func NewUDPSniffer(db *Database, wsHub *WebSocketHub, port string) *UDPSniffer {
	return &UDPSniffer{
		db:    db,
		wsHub: wsHub,
		port:  port,
	}
}

func (us *UDPSniffer) Run(ctx context.Context, le *LeaderElection) {
	log.Println("Starting UDP sniffer service")
	for {
		select {
		case <-ctx.Done():
			if us.conn != nil {
				us.conn.Close()
			}
			return
		default:
			if le.IsLeader() {
				if us.conn == nil {
					us.startListening()
				}
				us.handlePackets(ctx)
			} else {
				if us.conn != nil {
					us.conn.Close()
					us.conn = nil
					log.Println("Stopped UDP listening (no longer leader)")
				}
				time.Sleep(2 * time.Second)
			}
		}
	}
}

func (us *UDPSniffer) startListening() {
	addr, err := net.ResolveUDPAddr("udp", ":"+us.port)
	if err != nil {
		log.Printf("Error resolving UDP address: %v", err)
		return
	}

	conn, err := net.ListenUDP("udp", addr)
	if err != nil {
		log.Printf("Error starting UDP listener: %v", err)
		return
	}

	us.conn = conn
	log.Printf("Started UDP listening on port %s", us.port)
}

func (us *UDPSniffer) handlePackets(ctx context.Context) {
	if us.conn == nil {
		return
	}

	us.conn.SetReadDeadline(time.Now().Add(2 * time.Second))

	buffer := make([]byte, 1024)
	n, addr, err := us.conn.ReadFromUDP(buffer)
	if err != nil {
		if netErr, ok := err.(net.Error); ok && netErr.Timeout() {
			return // Timeout is expected for periodic leader checks
		}
		log.Printf("UDP read error: %v", err)
		return
	}

	packet := us.parsePacket(buffer[:n])
	if packet != nil {
		if err := us.storeLocation(packet); err != nil {
			log.Printf("Error storing location: %v", err)
		} else {
			us.wsHub.Broadcast(packet)
			log.Printf("Processed location packet from %s: Device=%s, Lat=%.6f, Lng=%.6f",
				addr, packet.DeviceID, packet.Latitude, packet.Longitude)
		}
	}
}

func (us *UDPSniffer) parsePacket(data []byte) *LocationPacket {
<<<<<<< HEAD
    // Log raw packet for debugging
    log.Printf("Raw UDP packet: %s", string(data))

    // Convert to string and trim whitespace
    parts := strings.TrimSpace(string(data))
    if len(parts) < 10 { // Basic validation
        log.Printf("Packet too short: %s", parts)
        return nil
    }

    // Split by comma
    fields := strings.Split(parts, ",")
    if len(fields) != 3 {
        log.Printf("Invalid packet format, expected 'deviceID,latitude,longitude', got %d fields: %v", len(fields), fields)
        return nil
    }

    // Parse fields
    deviceID := strings.TrimSpace(fields[0])
    latStr := strings.TrimSpace(fields[1])
    lngStr := strings.TrimSpace(fields[2])

    // Parse latitude and longitude
    lat, err := strconv.ParseFloat(latStr, 64)
    if err != nil {
        log.Printf("Failed to parse latitude '%s': %v", latStr, err)
        return nil
    }
    lng, err := strconv.ParseFloat(lngStr, 64)
    if err != nil {
        log.Printf("Failed to parse longitude '%s': %v", lngStr, err)
        return nil
    }

    // Validate coordinates
    if lat < -90 || lat > 90 || lng < -180 || lng > 180 {
        log.Printf("Invalid coordinates: lat=%f, lng=%f", lat, lng)
        return nil
    }

    // Validate deviceID
    if deviceID == "" {
        log.Printf("Empty deviceID in packet: %s", parts)
        return nil
    }

    log.Printf("Parsed packet: DeviceID=%s, Lat=%f, Lng=%f", deviceID, lat, lng)

    return &LocationPacket{
        DeviceID:  deviceID,
        Latitude:  lat,
        Longitude: lng,
        Timestamp: time.Now(),
    }
=======
	// Simple parsing - expecting format: "deviceID,latitude,longitude"
	str := string(data)
	parts := strings.Split(str, ",")
	if len(parts) != 3 {
		log.Printf("Invalid packet format: %s", str)
		return nil
	}

	deviceID := strings.TrimSpace(parts[0])
	latStr := strings.TrimSpace(parts[1])
	lonStr := strings.TrimSpace(parts[2])

	latitude, err := strconv.ParseFloat(latStr, 64)
	if err != nil {
		log.Printf("Invalid latitude: %s (%v)", latStr, err)
		return nil
	}

	longitude, err := strconv.ParseFloat(lonStr, 64)
	if err != nil {
		log.Printf("Invalid longitude: %s (%v)", lonStr, err)
		return nil
	}

	return &LocationPacket{
		DeviceID:  deviceID,
		Latitude:  latitude,
		Longitude: longitude,
		Timestamp: time.Now().UTC(),
	}
>>>>>>> 8a7ca796
}


func (us *UDPSniffer) storeLocation(packet *LocationPacket) error {
	query := `
		INSERT INTO locations (device_id, latitude, longitude, timestamp)
		VALUES ($1, $2, $3, $4)
	`
	_, err := us.db.Exec(query, packet.DeviceID, packet.Latitude, packet.Longitude, packet.Timestamp)
	return err
}

type APIServer struct {
	db       *Database
	wsHub    *WebSocketHub
	leaderEl *LeaderElection
	config   *Config
	server   *http.Server
}

func NewAPIServer(db *Database, wsHub *WebSocketHub, leaderEl *LeaderElection, config *Config) *APIServer {
	return &APIServer{
		db:       db,
		wsHub:    wsHub,
		leaderEl: leaderEl,
		config:   config,
		server: &http.Server{
			Addr:         ":" + config.Port,
			ReadTimeout:  15 * time.Second,
			WriteTimeout: 15 * time.Second,
		},
	}
}

func (api *APIServer) createRouter() *mux.Router {
	r := mux.NewRouter()

	// API routes
	r.HandleFunc("/api/health", api.healthHandler).Methods("GET")
	r.HandleFunc("/api/stats", api.statsHandler).Methods("GET")
	r.HandleFunc("/api/locations/latest", api.latestLocationHandler).Methods("GET")
	r.HandleFunc("/api/locations/history", api.locationHistoryHandler).Methods("GET")
	r.HandleFunc("/api/config", api.configHandler).Methods("GET")
	r.HandleFunc("/ws", api.wsHub.HandleWebSocket)

	// Static files
	r.PathPrefix("/").Handler(http.FileServer(http.Dir("./static/")))

	return r
}

func (api *APIServer) Run(ctx context.Context) {
	api.server.Handler = api.createRouter()

	go func() {
		log.Printf("HTTP server starting on port %s", api.config.Port)
		if err := api.server.ListenAndServe(); err != nil && err != http.ErrServerClosed {
			log.Printf("HTTP server error: %v", err)
		}
	}()

	<-ctx.Done()

	shutdownCtx, cancel := context.WithTimeout(context.Background(), 10*time.Second)
	defer cancel()

	if err := api.server.Shutdown(shutdownCtx); err != nil {
		log.Printf("HTTP server shutdown error: %v", err)
	}
}

func (api *APIServer) healthHandler(w http.ResponseWriter, r *http.Request) {
	w.Header().Set("Content-Type", "application/json")
	json.NewEncoder(w).Encode(map[string]interface{}{
		"status":      "healthy",
		"timestamp":   time.Now(),
		"instance_id": api.leaderEl.instanceID,
		"version":     "1.0.0",
	})
}

func (api *APIServer) statsHandler(w http.ResponseWriter, r *http.Request) {
	w.Header().Set("Content-Type", "application/json")

	var totalLocations int
	var activeDevices int
	var lastUpdate sql.NullTime

	api.db.QueryRow("SELECT COUNT(*) FROM locations").Scan(&totalLocations)
	api.db.QueryRow("SELECT COUNT(DISTINCT device_id) FROM locations").Scan(&activeDevices)
	api.db.QueryRow("SELECT MAX(timestamp) FROM locations").Scan(&lastUpdate)

	var lastUpdateStr string
	if lastUpdate.Valid {
		lastUpdateStr = lastUpdate.Time.Format(time.RFC3339)
	}

	json.NewEncoder(w).Encode(map[string]interface{}{
		"connected_clients": api.wsHub.ClientCount(),
		"total_locations":   totalLocations,
		"active_devices":    activeDevices,
		"last_update":       lastUpdateStr,
	})
}

func (api *APIServer) configHandler(w http.ResponseWriter, r *http.Request) {
	w.Header().Set("Content-Type", "application/json")
	json.NewEncoder(w).Encode(map[string]string{
		"region":  api.config.AWSRegion,
		"mapName": api.config.AWSMapName,
		"apiKey":  api.config.AWSApiKey,
	})
}

func (api *APIServer) latestLocationHandler(w http.ResponseWriter, r *http.Request) {
	query := `
		SELECT device_id, latitude, longitude, timestamp
		FROM locations
		ORDER BY timestamp DESC
		LIMIT 1
	`

	var location LocationPacket
	err := api.db.QueryRow(query).Scan(&location.DeviceID, &location.Latitude, &location.Longitude, &location.Timestamp)
	if err != nil {
		if err == sql.ErrNoRows {
			http.Error(w, "No locations found", http.StatusNotFound)
		} else {
			http.Error(w, "Database error", http.StatusInternalServerError)
		}
		return
	}

	w.Header().Set("Content-Type", "application/json")
	json.NewEncoder(w).Encode(location)
}

func (api *APIServer) locationHistoryHandler(w http.ResponseWriter, r *http.Request) {
	limit := r.URL.Query().Get("limit")
	if limit == "" {
		limit = "100"
	}

	query := fmt.Sprintf(`
		SELECT device_id, latitude, longitude, timestamp
		FROM locations
		ORDER BY timestamp DESC
		LIMIT %s
	`, limit)

	rows, err := api.db.Query(query)
	if err != nil {
		http.Error(w, "Database error", http.StatusInternalServerError)
		return
	}
	defer rows.Close()

	var locations []LocationPacket
	for rows.Next() {
		var location LocationPacket
		if err := rows.Scan(&location.DeviceID, &location.Latitude, &location.Longitude, &location.Timestamp); err != nil {
			continue
		}
		locations = append(locations, location)
	}

	w.Header().Set("Content-Type", "application/json")
	json.NewEncoder(w).Encode(locations)
}

// Main Application
type App struct {
	config         *Config
	db             *Database
	leaderElection *LeaderElection
	udpSniffer     *UDPSniffer
	apiServer      *APIServer
	wsHub          *WebSocketHub
}

func NewApp() (*App, error) {
	config := loadConfig()

	db, err := NewDatabase(config)
	if err != nil {
		return nil, fmt.Errorf("failed to initialize database: %w", err)
	}

	if err := db.InitializeSchema(); err != nil {
		return nil, fmt.Errorf("failed to initialize database schema: %w", err)
	}

	wsHub := NewWebSocketHub()
	leaderElection := NewLeaderElection(db)
	udpSniffer := NewUDPSniffer(db, wsHub, config.UDPPort)
	apiServer := NewAPIServer(db, wsHub, leaderElection, config)

	return &App{
		config:         config,
		db:             db,
		leaderElection: leaderElection,
		udpSniffer:     udpSniffer,
		apiServer:      apiServer,
		wsHub:          wsHub,
	}, nil
}

func (app *App) Run() error {
	var wg sync.WaitGroup
	ctx, cancel := context.WithCancel(context.Background())

	// Start WebSocket hub
	wg.Add(1)
	go func() {
		defer wg.Done()
		app.wsHub.Run(ctx)
	}()

	// Start leader election
	wg.Add(1)
	go func() {
		defer wg.Done()
		app.leaderElection.Run(ctx)
	}()

	// Start UDP sniffer
	wg.Add(1)
	go func() {
		defer wg.Done()
		app.udpSniffer.Run(ctx, app.leaderElection)
	}()

	// Start API server
	wg.Add(1)
	go func() {
		defer wg.Done()
		app.apiServer.Run(ctx)
	}()

	// Wait for interrupt signal
	stop := make(chan os.Signal, 1)
	signal.Notify(stop, os.Interrupt, syscall.SIGTERM, syscall.SIGQUIT)
	<-stop

	log.Println("Shutting down application...")
	cancel()
	wg.Wait()

	if err := app.db.Close(); err != nil {
		log.Printf("Error closing database: %v", err)
	}

	log.Println("Application stopped")
	return nil
}

func main() {
	log.SetFlags(log.LstdFlags | log.Lshortfile)

	app, err := NewApp()
	if err != nil {
		log.Fatalf("Failed to create application: %v", err)
	}

	if err := app.Run(); err != nil {
		log.Fatalf("Application error: %v", err)
	}
}<|MERGE_RESOLUTION|>--- conflicted
+++ resolved
@@ -471,62 +471,7 @@
 }
 
 func (us *UDPSniffer) parsePacket(data []byte) *LocationPacket {
-<<<<<<< HEAD
-    // Log raw packet for debugging
-    log.Printf("Raw UDP packet: %s", string(data))
-
-    // Convert to string and trim whitespace
-    parts := strings.TrimSpace(string(data))
-    if len(parts) < 10 { // Basic validation
-        log.Printf("Packet too short: %s", parts)
-        return nil
-    }
-
-    // Split by comma
-    fields := strings.Split(parts, ",")
-    if len(fields) != 3 {
-        log.Printf("Invalid packet format, expected 'deviceID,latitude,longitude', got %d fields: %v", len(fields), fields)
-        return nil
-    }
-
-    // Parse fields
-    deviceID := strings.TrimSpace(fields[0])
-    latStr := strings.TrimSpace(fields[1])
-    lngStr := strings.TrimSpace(fields[2])
-
-    // Parse latitude and longitude
-    lat, err := strconv.ParseFloat(latStr, 64)
-    if err != nil {
-        log.Printf("Failed to parse latitude '%s': %v", latStr, err)
-        return nil
-    }
-    lng, err := strconv.ParseFloat(lngStr, 64)
-    if err != nil {
-        log.Printf("Failed to parse longitude '%s': %v", lngStr, err)
-        return nil
-    }
-
-    // Validate coordinates
-    if lat < -90 || lat > 90 || lng < -180 || lng > 180 {
-        log.Printf("Invalid coordinates: lat=%f, lng=%f", lat, lng)
-        return nil
-    }
-
-    // Validate deviceID
-    if deviceID == "" {
-        log.Printf("Empty deviceID in packet: %s", parts)
-        return nil
-    }
-
-    log.Printf("Parsed packet: DeviceID=%s, Lat=%f, Lng=%f", deviceID, lat, lng)
-
-    return &LocationPacket{
-        DeviceID:  deviceID,
-        Latitude:  lat,
-        Longitude: lng,
-        Timestamp: time.Now(),
-    }
-=======
+
 	// Simple parsing - expecting format: "deviceID,latitude,longitude"
 	str := string(data)
 	parts := strings.Split(str, ",")
@@ -557,7 +502,6 @@
 		Longitude: longitude,
 		Timestamp: time.Now().UTC(),
 	}
->>>>>>> 8a7ca796
 }
 
 
