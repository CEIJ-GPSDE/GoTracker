module location-tracker

go 1.25.1

require (
	github.com/gorilla/mux v1.8.1
	github.com/gorilla/websocket v1.5.3
<<<<<<< HEAD
)

require github.com/lib/pq v1.10.9 // indirect
=======
	github.com/lib/pq v1.10.9
	golang.org/x/crypto v0.17.0
)

require (
	golang.org/x/net v0.19.0 // indirect
	golang.org/x/text v0.14.0 // indirect
)
>>>>>>> 24185929
<|MERGE_RESOLUTION|>--- conflicted
+++ resolved
@@ -5,11 +5,6 @@
 require (
 	github.com/gorilla/mux v1.8.1
 	github.com/gorilla/websocket v1.5.3
-<<<<<<< HEAD
-)
-
-require github.com/lib/pq v1.10.9 // indirect
-=======
 	github.com/lib/pq v1.10.9
 	golang.org/x/crypto v0.17.0
 )
@@ -18,4 +13,5 @@
 	golang.org/x/net v0.19.0 // indirect
 	golang.org/x/text v0.14.0 // indirect
 )
->>>>>>> 24185929
+
+require github.com/lib/pq v1.10.9 // indirect