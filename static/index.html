--- conflicted
+++ resolved
@@ -373,8 +373,6 @@
                 this.updateConnectionStatus('Connected', 'connected');
                 this.reconnectAttempts = 0;
             };
-
-<<<<<<< HEAD
     <script>
     class LocationTracker {
         constructor() {
@@ -396,15 +394,6 @@
                 mapStyle: 'https://basemaps.cartocdn.com/gl/voyager-gl-style/style.json',
                 defaultCenter: [-74.0060, 40.7128], // NYC
                 defaultZoom: 10
-=======
-            this.ws.onmessage = (event) => {
-                try {
-                    const data = JSON.parse(event.data);
-                    this.handleLocationUpdate(data);
-                } catch (error) {
-                    console.error('Error parsing WebSocket message:', error);
-                }
->>>>>>> 8a7ca796
             };
 
             this.ws.onclose = (event) => {
