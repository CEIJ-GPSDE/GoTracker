<!DOCTYPE html>
<html lang="en">

<head>
  <meta charset="UTF-8">
  <meta name="viewport" content="width=device-width, initial-scale=1.0">
  <title>Real-time Location Tracker</title>
  <script src="https://unpkg.com/maplibre-gl@3.6.2/dist/maplibre-gl.js"></script>
  <link href="https://unpkg.com/maplibre-gl@3.6.2/dist/maplibre-gl.css" rel="stylesheet" />
  <link rel="stylesheet" href="styles.css">
</head>

<body>
  <!-- Configuration injected at build time -->
  <script>
    window.APP_CONFIG = {
      basePath: '${BASE_PATH}',
      instanceName: '${INSTANCE_NAME}',
      branchName: '${BRANCH_NAME}'
    };
  </script>

  <div class="container">
    <div class="header">
      <h1>🌍 Real-time Location Tracker</h1>
      <p>Monitoring device locations with live updates and historical view</p>
      <div style="margin-top: 15px;">
        <select id="language-selector"
          style="padding: 8px 12px; border-radius: 8px; border: 2px solid rgba(255,255,255,0.3); background: rgba(255,255,255,0.2); color: white; font-weight: 500; cursor: pointer;">
          <option value="en" style="color: #374151; background: white;">English</option>
          <option value="es" style="color: #374151; background: white;">Español</option>
        </select>
      </div>
    </div>

    <div class="dashboard">
      <div class="map-container">
        <div class="map-overlay">
          <div id="connection-status" class="status disconnected">
            <div class="status-dot"></div>
            <span>Connecting...</span>
          </div>
        </div>
        <!-- Device Legend -->
        <div class="device-legend" id="device-legend">
          <h4>
            📱 Devices
            <span id="device-count" style="font-size: 12px; font-weight: normal; color: #6b7280;">0</span>
          </h4>
          <div id="legend-items"></div>
        </div>
        <div class="time-filter-indicator" id="time-filter-indicator">
          <div id="time-filter-text">-</div>
        </div>
        <div class="map-controls">
          <button id="track-latest-btn" class="track-btn enabled">
            <div class="track-icon"></div>
            <span>Track Latest</span>
          </button>
          <button id="history-mode-btn" class="history-btn">
            <span>📅</span>
            <span>History Mode</span>
          </button>
          <button id="history-config-btn" class="history-btn" style="display: none;">
            <span>📅</span>
            <span>History Settings</span>
          </button>
          <button id="live-mode-btn" class="history-btn"
            style="display: none; background: linear-gradient(135deg, #dc2626, #b91c1c);">
            <span>🔴</span>
            <span>Live Mode</span>
          </button>
          <button id="menu-toggle-btn" class="menu-toggle-btn">
            <span>⚙️</span>
            <span>Menu</span>
          </button>
        </div>
        <div id="map"></div>
        <!-- No Filter Overlay -->
        <div class="no-filter-overlay" id="no-filter-overlay">
          <h3 id="no-filter-title">⚠️ No Time Filter Applied</h3>
          <p id="no-filter-message">Please configure a time filter in History Settings to view historical data.</p>
          <button class="btn" id="no-filter-open-settings-btn">
            <span id="no-filter-btn-text">Open History Settings</span>
          </button>
          <button class="btn secondary" id="no-filter-dismiss-btn">
            <span id="no-filter-dismiss-text">Dismiss</span>
          </button>
        </div>

        <!-- Empty Results Popup -->
        <div class="no-results-overlay" id="no-results-overlay" style="border-color: #ef4444; z-index: 10600;">
          <h3 id="empty-results-title">⚠️ No Results Found</h3>
          <p id="empty-results-message">No location data matches your filter criteria. Try adjusting the parameters.</p>
          <button class="btn" id="empty-results-adjust-btn-element">
            <span id="empty-results-adjust-btn">Adjust Filters</span>
          </button>
          <button class="btn secondary" id="empty-results-dismiss-btn-element">
            <span id="empty-results-dismiss-btn">Dismiss</span>
          </button>
        </div>
        <div class="mode-indicator live-mode" id="mode-indicator">
          <div class="mode-indicator-dot"></div>
          <span>🔴 LIVE MODE</span>
        </div>
        <div class="route-legend" id="route-legend" style="display: none;">
          <div style="display: flex; align-items: center; gap: 8px;">
            <div style="width: 12px; height: 12px; background: #10b981; border-radius: 50%; border: 2px solid white;">
            </div>
            <span style="font-size: 11px;" id="legend-start">Start</span>
            <div
              style="flex: 1; height: 4px; background: linear-gradient(to right, #10b981, #f59e0b, #ef4444); margin: 0 5px;">
            </div>
            <span style="font-size: 11px;" id="legend-end">End</span>
            <div style="width: 12px; height: 12px; background: #ef4444; border-radius: 50%; border: 2px solid white;">
            </div>
          </div>
        </div>
      </div>
    </div>
  </div>

  <!-- Main Menu Popup -->
  <div class="popup-menu" id="popup-menu">
    <div class="popup-content">
      <div class="popup-header">
        <h2>Controls & Information</h2>
        <button class="popup-close" id="popup-close">×</button>
      </div>
      <div class="popup-body">
        <div class="menu-tabs">
          <button class="tab-button active" data-tab="controls">⚙️ Controls</button>
          <button class="tab-button" data-tab="locations">📍 Locations</button>
        </div>
<<<<<<< HEAD
        <div class="popup-body">
            <div class="tab-content active">
                <div class="card">
                    <div class="card-body">
                        <div class="historical-controls active" id="historical-controls-popup">
                            <div class="quick-ranges">
                                <button class="quick-range-btn" data-hours="1">1h</button>
                                <button class="quick-range-btn" data-hours="6">6h</button>
                                <button class="quick-range-btn" data-hours="24">24h</button>
                                <button class="quick-range-btn" data-hours="168">1w</button>
                                <button class="quick-range-btn" data-hours="0">All</button>
                            </div>
                            <div class="time-range-controls">
                                <div class="control-group">
                                    <label for="start-time-popup">From:</label>
                                    <input type="datetime-local" id="start-time-popup">
                                </div>
                                <div class="control-group">
                                    <label for="end-time-popup">To:</label>
                                    <input type="datetime-local" id="end-time-popup">
                                </div>
                            </div>
                            <div class="validation-error" id="validation-error"></div>
                            <button class="btn" id="apply-time-filter-popup">Apply Time Filter</button>
                            <button class="btn secondary" id="clear-time-filter-popup">Clear Filter</button>
                        </div>
                    </div>
                </div>
            </div>
        </div>
    </div>
</div>

<!-- Empty Results Popup -->
<div class="filter-popup" id="empty-results-popup">
    <h3 style="margin: 0 0 10px 0; color: #374151;">No Results Found</h3>
    <p style="margin: 0 0 15px 0; color: #6b7280;">The selected time range contains no location data.</p>
    <button class="btn" onclick="locationTracker.closeEmptyResultsPopup()">OK</button>
</div>

<script>
class LocationTracker {
    constructor() {
        this.ws = null;
        this.map = null;
        this.markers = new Map();
        this.locations = [];
        this.filteredLocations = [];
        this.devices = new Set();
        this.reconnectAttempts = 0;
        this.maxReconnectAttempts = 10;
        this.selectedDevice = '';
        this.historyLimit = 50;
        this.isTrackingLatest = true;
        this.selectedLocationIndex = -1;
        this.userInteracted = false;
        this.routeCoords = [];
        this.isHistoryMode = false;
        this.timeFilter = null;
        this.suppressUserInteraction = false;
        this.traceMarkers = [];
        this.showTraceDots = false;
        this.liveUpdateQueue = []; 
        this.persistedTimeFilter = null;
        this.selectedLocationMarker = null; // Add this line
        this.routePointMarkers = [];
        
        this.config = {
            apiBaseUrl: window.location.origin + ('${BASE_PATH}' || ''),
            wsUrl: `${window.location.protocol === 'https:' ? 'wss:' : 'ws:'}//${window.location.host}${'${BASE_PATH}' || ''}/ws`,
            mapStyle: 'https://basemaps.cartocdn.com/gl/voyager-gl-style/style.json',
            defaultCenter: [-74.0060, 40.7128],
            defaultZoom: 10
        };

        this.initializeApp();
    }

    async initializeApp() {
        try {
            this.initializeMap();
            this.setupEventListeners();
            this.setupPopupMenu();
            await this.loadInitialData();
            this.connectWebSocket();
            this.startStatsPolling();
            this.initializeTimePickers();
            this.updateRefreshButtonState();
            this.updateTimeFilterIndicator(); // Add this line
        } catch (error) {
            console.error('Failed to initialize app:', error);
            this.showError('Failed to initialize application');
        }
    }

    initializeMap() {
        this.map = new maplibregl.Map({
            container: 'map',
            style: this.config.mapStyle,
            center: this.config.defaultCenter,
            zoom: this.config.defaultZoom,
            attributionControl: true
        });

        this.map.addControl(new maplibregl.NavigationControl(), 'bottom-left');
        this.map.addControl(new maplibregl.FullscreenControl(), 'bottom-left');

        this.map.on('dragstart', () => {
            if (!this.suppressUserInteraction) this.handleUserInteraction();
        });

        this.map.on('zoomstart', () => {
            if (!this.suppressUserInteraction) this.handleUserInteraction();
        });

        this.map.on('movestart', () => {
            if (!this.suppressUserInteraction) this.handleUserInteraction();
        });

        this.map.on('load',async () => {
            this.initializeRouteLine();
            this.routeCoords = this.locations.map(loc => [loc.longitude, loc.latitude]);
            await this.updateRouteLine();
            console.log('Map loaded successfully');
        });

        this.map.on('error', (e) => {
            console.error('Map error:', e);
        });
    }

    setupPopupMenu() {
        const menuToggle = document.getElementById('menu-toggle-btn');
        const popupMenu = document.getElementById('popup-menu');
        const popupClose = document.getElementById('popup-close');
        
        // History config popup elements
        const historyConfigPopup = document.getElementById('history-config-popup');
        const historyConfigClose = document.getElementById('history-config-close');
        
        const tabButtons = document.querySelectorAll('.tab-button');
        const tabContents = document.querySelectorAll('.tab-content');

        // Toggle main menu
        menuToggle.addEventListener('click', () => {
            popupMenu.classList.add('active');
        });

        // Close main menu
        const closeMenu = () => {
            popupMenu.classList.remove('active');
        };

        // Close history config popup
        const closeHistoryConfig = () => {
            historyConfigPopup.classList.remove('active');
        };

        popupClose.addEventListener('click', closeMenu);
        historyConfigClose.addEventListener('click', closeHistoryConfig);

        // Close when clicking outside content
        popupMenu.addEventListener('click', (e) => {
            if (e.target === popupMenu) {
                closeMenu();
            }
        });

        historyConfigPopup.addEventListener('click', (e) => {
            if (e.target === historyConfigPopup) {
                closeHistoryConfig();
            }
        });

        // Tab switching
        tabButtons.forEach(button => {
            button.addEventListener('click', () => {
                const tabId = button.dataset.tab;
                
                // Update button states
                tabButtons.forEach(btn => btn.classList.remove('active'));
                button.classList.add('active');
                
                // Update content visibility
                tabContents.forEach(content => {
                    content.classList.remove('active');
                    if (content.id === `${tabId}-tab`) {
                        content.classList.add('active');
                    }
                });
            });
        });

        // Close menus with Escape key
        document.addEventListener('keydown', (e) => {
            if (e.key === 'Escape') {
                if (popupMenu.classList.contains('active')) {
                    closeMenu();
                }
                if (historyConfigPopup.classList.contains('active')) {
                    closeHistoryConfig();
                }
            }
        });
    }

    handleUserInteraction() {
        // ignore programmatic moves
        if (this.suppressUserInteraction) return;

        if (!this.userInteracted) {
            this.userInteracted = true;
            if (this.isTrackingLatest) {
                this.toggleTracking(false);
            }
        }
    }

    initializeRouteLine() {
        if (this.map.getSource('route')) {
            this.map.removeLayer('route-line');
            this.map.removeSource('route');
        }
        this.map.addSource('route', {
            type: 'geojson',
            data: {
                type: 'Feature',
                geometry: {
                    type: 'LineString',
                    coordinates: []
                }
            }
        });
        this.map.addLayer({
            id: 'route-line',
            type: 'line',
            source: 'route',
            layout: {
                'line-cap': 'round',
                'line-join': 'round'
            },
            paint: {
                'line-color': '#3b82f6',
                'line-width': 4,
                'line-opacity': 0.8
            }
        });
    }

    async getSnappedRoute(coords) {
        if (coords.length < 2) return coords;
        const osrmBaseUrl = 'https://router.project-osrm.org/route/v1/driving/';
        const strCoords = coords.map(c => c.join(',')).join(';');
        const url = `${osrmBaseUrl}${strCoords}?overview=full&geometries=geojson`;
        try {
            const response = await fetch(url);
            if (!response.ok) throw new Error('OSRM routing error');
            const data = await response.json();
            if (data && data.routes && data.routes[0] && data.routes[0].geometry) {
                return data.routes[0].geometry.coordinates;
            }
        } catch (e) {
            console.error('Routing error:', e);
        }
        return coords;
    }

    async updateRouteLine() {
        if (!this.map.getSource('route')) return;
        let coordsToDraw = this.routeCoords;
        if (coordsToDraw.length >= 2) {
            coordsToDraw = await this.getSnappedRoute(coordsToDraw);
        }
        this.map.getSource('route').setData({
            type: 'Feature',
            geometry: {
                type: 'LineString',
                coordinates: coordsToDraw
            }
        });

        this.showRoutePointMarkers(coordsToDraw); // Show route points
    }

    createTraceMarker(location, isStart = false, isEnd = false) {
        const popupContent = `
            <div style="font-family: system-ui; min-width: 200px;">
                <h4 style="margin: 0 0 10px 0; color: #374151;">
                    ${location.device_id}
                    ${isStart ? ' <span style="color: #10b981; font-size: 12px;">(START)</span>' : ''}
                    ${isEnd ? ' <span style="color: #ef4444; font-size: 12px;">(END)</span>' : ''}
                </h4>
                <div style="font-size: 12px; color: #6b7280; margin-bottom: 5px;">
                    <strong>Coordinates:</strong><br>
                    ${location.latitude.toFixed(6)}, ${location.longitude.toFixed(6)}
                </div>
                <div style="font-size: 12px; color: #6b7280;">
                    <strong>Time:</strong><br>
                    ${new Date(location.timestamp).toLocaleString()}
=======

        <!-- Controls Tab -->
        <div class="tab-content active" id="controls-tab">
          <div class="card">
            <div class="card-body">
              <div class="device-filter-section">
                <h4>📱 Filter Devices</h4>
                <div class="device-filter-list" id="device-filter-list">
                  <div class="loading">Loading devices...</div>
>>>>>>> 5149be0b
                </div>
              </div>
              <div class="control-group">
                <label for="history-limit">History Limit:</label>
                <input type="number" id="history-limit" value="50" min="10" max="500">
              </div>
              <button class="btn" id="refresh-data-btn" onclick="locationTracker.refreshData()">Refresh Data</button>
            </div>
<<<<<<< HEAD
        `;

        const el = document.createElement('div');
        el.className = 'trace-marker';
        
        if (isStart) {
            el.classList.add('start-point');
        } else if (isEnd) {
            el.classList.add('end-point');
        }

        const marker = new maplibregl.Marker({ element: el })
            .setLngLat([location.longitude, location.latitude])
            .setPopup(new maplibregl.Popup().setHTML(popupContent))
            .addTo(this.map);

        this.traceMarkers.push(marker);
    }

    clearTraceMarkers() {
        this.traceMarkers.forEach(m => m.remove());
        this.traceMarkers = [];
    }

    initializeTimePickers() {
        const now = new Date();
        const endTime = new Date(now);
        const startTime = new Date(now - 24 * 60 * 60 * 1000); // 24 hours ago

        document.getElementById('end-time-popup').value = this.formatDateTimeLocal(endTime);
        document.getElementById('start-time-popup').value = this.formatDateTimeLocal(startTime);
    }

    formatDateTimeLocal(date) {
        const year = date.getFullYear();
        const month = String(date.getMonth() + 1).padStart(2, '0');
        const day = String(date.getDate()).padStart(2, '0');
        const hours = String(date.getHours()).padStart(2, '0');
        const minutes = String(date.getMinutes()).padStart(2, '0');
        return `${year}-${month}-${day}T${hours}:${minutes}`;
    }

    toggleTracking(enable = null) {
        if (enable === null) {
            this.isTrackingLatest = !this.isTrackingLatest;
        } else {
            this.isTrackingLatest = enable;
        }
        
        const btn = document.getElementById('track-latest-btn');
        if (this.isTrackingLatest) {
            btn.classList.add('enabled');
            btn.classList.remove('disabled');
            btn.querySelector('span:last-child').textContent = 'Track Latest';
            if (this.locations.length > 0) {
                this.centerMapOnLatestLocation();
            }
        } else {
            btn.classList.remove('enabled');
            btn.classList.add('disabled');
            btn.querySelector('span:last-child').textContent = 'Tracking Off';
        }
    }

    toggleHistoryMode() {
        this.isHistoryMode = !this.isHistoryMode;
        const historyBtn = document.getElementById('history-mode-btn');
        const historyConfigBtn = document.getElementById('history-config-btn');
        const liveModeBtn = document.getElementById('live-mode-btn');
        const trackBtn = document.getElementById('track-latest-btn');
        // Clear any selected location markers when switching modes
        this.clearSelectedLocationMarker();
        this.selectedLocationIndex = -1;
        if (this.isHistoryMode) {        
            // Hide history mode button, show config and live mode buttons
            historyBtn.style.display = 'none';
            historyConfigBtn.style.display = 'flex';
            liveModeBtn.style.display = 'flex';
            trackBtn.style.display = 'none';
        
            this.toggleTracking(false);
        
            // Clear all live markers and route when entering history mode
            this.clearAllMarkers();
            this.clearTraceMarkers();
            this.routeCoords = [];
            this.updateRouteLine();
        
            // Restore persisted filter if it exists
            if (this.persistedTimeFilter) {
                this.timeFilter = { ...this.persistedTimeFilter };
                this.restoreTimePickerValues();
                this.updateTimeFilterIndicator();
                this.loadHistoricalData();
            } else {
                // Initialize with empty filtered locations (user needs to apply time filter)
                this.filteredLocations = [];
                this.displayFilteredLocations();
                this.updateTimeFilterIndicator();
            }
           
        } else {
            // Store current filter before leaving history mode
            if (this.timeFilter) {
                this.persistedTimeFilter = { ...this.timeFilter };
            }
           
            // Show history mode button, hide config and live mode buttons
            historyBtn.style.display = 'flex';
            historyConfigBtn.style.display = 'none';
            liveModeBtn.style.display = 'none';
            trackBtn.style.display = 'flex';
           
            // Clear historical data and restore live mode
            this.clearAllMarkers();
            this.clearTraceMarkers();
            this.filteredLocations = [];
            this.updateTimeFilterIndicator();
           
            // Restore live mode display
            this.updateRouteForDevice();
            this.displayLocations();
           
            // Process any queued live updates
            while (this.liveUpdateQueue.length > 0) {
                const queuedLocation = this.liveUpdateQueue.shift();
                this.applyLocationUpdate(queuedLocation);
            }
           
            if (this.locations.length > 0) {
                const latest = this.locations[0];
                this.updateMapMarker(latest, true);
            }
        }
    
        // Update refresh button state based on current mode
        this.updateRefreshButtonState();
        this.updateLocationSelection();
    }

    setupEventListeners() {
        // Track Latest button
        document.getElementById('track-latest-btn').addEventListener('click', () => {
            this.userInteracted = false;
            this.suppressUserInteraction = false;
            this.selectedLocationIndex = -1;
            this.toggleTracking(true);
            this.updateLocationSelection();
        });
        // History Mode button
        document.getElementById('history-mode-btn').addEventListener('click', () => {
            this.toggleHistoryMode();
        });

        // Live Mode button (appears in history mode)
        document.getElementById('live-mode-btn').addEventListener('click', () => {
            this.toggleHistoryMode();
        });

        // History Config button
        document.getElementById('history-config-btn').addEventListener('click', () => {
            this.openHistoryConfigPopup();
        });

        document.getElementById('toggle-trace-dots').addEventListener('change', (e) => {
            this.showTraceDots = e.target.checked;
            this.applyTraceDotsVisibility();
        });


        // Device filter
        document.getElementById('device-filter').addEventListener('change', (e) => {
            this.selectedDevice = e.target.value;
            this.filterAndDisplayLocations();
            this.updateRouteForDevice();
        });

        // History limit
        document.getElementById('history-limit').addEventListener('change', (e) => {
            this.historyLimit = parseInt(e.target.value);
            this.refreshData();
        });

        // Refresh on window focus
        window.addEventListener('focus', () => {
            if (this.ws && this.ws.readyState !== WebSocket.OPEN) {
                this.connectWebSocket();
            }
        });
    }
    updateRefreshButtonState() {
        const refreshBtn = document.getElementById('refresh-data-btn');
        if (refreshBtn) {
            if (this.isHistoryMode) {
                refreshBtn.disabled = true;
                refreshBtn.style.opacity = '0.5';
                refreshBtn.style.cursor = 'not-allowed';
                refreshBtn.textContent = 'Refresh Data (Historical Mode)';
            } else {
                refreshBtn.disabled = false;
                refreshBtn.style.opacity = '1';
                refreshBtn.style.cursor = 'pointer';
                refreshBtn.textContent = 'Refresh Data';
            }
        }
    }
    applyTraceDotsVisibility() {
        this.traceMarkers.forEach(marker => {
            const el = marker.getElement();
            if (this.showTraceDots) {
                el.classList.add('always-visible');
            } else {
                el.classList.remove('always-visible');
            }
        });

        document.getElementById('toggle-trace-dots').checked = this.showTraceDots;
    }

    openHistoryConfigPopup() {
        // First ensure popup integrity
        this.ensureConfigPopupIntegrity();

        const historyConfigPopup = document.getElementById('history-config-popup');
        if (!historyConfigPopup) {
            console.error('History config popup not found');
            return;
        }
        const closeBtn = historyConfigPopup.querySelector('#history-config-close');
        if (closeBtn) {
            closeBtn.onclick = () => {
                historyConfigPopup.classList.remove('active');
            };
        }
        // Initialize time pickers with current filter or defaults
        if (this.timeFilter) {
            document.getElementById('start-time-popup').value = this.formatDateTimeLocal(this.timeFilter.start);
            document.getElementById('end-time-popup').value = this.formatDateTimeLocal(this.timeFilter.end);
        } else {
            this.initializeTimePickersPopup();
        }

        // Show popup
        historyConfigPopup.classList.add('active');

        // Set up events after a brief delay
        setTimeout(() => {
            this.setupConfigPopupEvents(historyConfigPopup);
        }, 50);
    }
    setupConfigPopupEvents(popup) {
        // Remove any existing event listeners to avoid duplicates
        const existingApplyBtn = popup.querySelector('#apply-time-filter-popup');
        if (existingApplyBtn) {
            existingApplyBtn.replaceWith(existingApplyBtn.cloneNode(true));
        }

        const existingClearBtn = popup.querySelector('#clear-time-filter-popup');
        if (existingClearBtn) {
            existingClearBtn.replaceWith(existingClearBtn.cloneNode(true));
        }

        const controlsContainer = popup.querySelector('#historical-controls-popup');
        if (!controlsContainer) return;

        // Get fresh references after potential cloning
        const startInput = popup.querySelector('#start-time-popup');
        const endInput = popup.querySelector('#end-time-popup');
        const applyBtn = popup.querySelector('#apply-time-filter-popup');
        const clearBtn = popup.querySelector('#clear-time-filter-popup');

        if (startInput && endInput) {
            const validateAndUpdate = () => {
                console.log('Validating time filter...');
                this.validateTimeFilter();
            };

            startInput.addEventListener('change', validateAndUpdate);
            endInput.addEventListener('change', validateAndUpdate);
            startInput.addEventListener('input', validateAndUpdate);
            endInput.addEventListener('input', validateAndUpdate);
        }

        // Quick range buttons
        controlsContainer.querySelectorAll('.quick-range-btn').forEach(btn => {
            btn.addEventListener('click', (e) => {
                const hours = parseInt(e.target.dataset.hours);
                this.setQuickTimeRange(hours);
                controlsContainer.querySelectorAll('.quick-range-btn').forEach(b => b.classList.remove('active'));
                e.target.classList.add('active');
                // Validate after setting quick range
                setTimeout(() => this.validateTimeFilter(), 100);
            });
        });

        // Apply button
        if (applyBtn) {
            applyBtn.addEventListener('click', () => {
                console.log('Apply button clicked');
                if (this.validateTimeFilter()) {
                    this.applyTimeFilterFromPopup();
                }
            });
        }

        // Clear button
        if (clearBtn) {
            clearBtn.addEventListener('click', () => this.clearTimeFilter());
        }

        // Initial validation
        setTimeout(() => this.validateTimeFilter(), 200);
    }
    // Add this method after setupConfigPopupEvents
    restoreTimePickerValues() {
        if (this.persistedTimeFilter) {
            document.getElementById('start-time-popup').value = this.formatDateTimeLocal(this.persistedTimeFilter.start);
            document.getElementById('end-time-popup').value = this.formatDateTimeLocal(this.persistedTimeFilter.end);
            this.updateTimeFilterIndicator(); // Add this line
        }
    }

    validateTimeFilter() {
        const startInput = document.getElementById('start-time-popup');
        const endInput = document.getElementById('end-time-popup');
        const errorElement = document.getElementById('validation-error');
        const applyBtn = document.getElementById('apply-time-filter-popup');

        if (!startInput || !endInput) return false;

        const startValue = startInput.value;
        const endValue = endInput.value;

        if (!startValue || !endValue) {
            this.showValidationError('Both start and end times are required', applyBtn, errorElement);
            return false;
        }

        const startTime = new Date(startValue);
        const endTime = new Date(endValue);
        const now = new Date();

        // Check if dates are valid
        if (isNaN(startTime.getTime()) || isNaN(endTime.getTime())) {
            this.showValidationError('Invalid date format', applyBtn, errorElement);
            return false;
        }

        // Check if start is after end
        if (startTime >= endTime) {
            this.showValidationError('Start time must be before end time', applyBtn, errorElement);
            return false;
        }

        // Check if end time is in the future (with 1 minute tolerance)
        if (endTime > new Date(now.getTime() + 60000)) {
            this.showValidationError('End time cannot be in the future', applyBtn, errorElement);
            return false;
        }

        // Check if time range is too large (more than 1 year)
        const maxDuration = 365 * 24 * 60 * 60 * 1000;
        if (endTime.getTime() - startTime.getTime() > maxDuration) {
            this.showValidationError('Time range cannot exceed 1 year', applyBtn, errorElement);
            return false;
        }

        // Check if time range is too small (less than 1 minute)
        const minDuration = 60 * 1000;
        if (endTime.getTime() - startTime.getTime() < minDuration) {
            this.showValidationError('Time range must be at least 1 minute', applyBtn, errorElement);
            return false;
        }

        // Check if start time is too far in the past (more than 10 years)
        const tenYearsAgo = new Date(now.getTime() - 10 * 365 * 24 * 60 * 60 * 1000);
        if (startTime < tenYearsAgo) {
            this.showValidationError('Start time cannot be more than 10 years ago', applyBtn, errorElement);
            return false;
        }

        // All validations passed
        this.clearValidationError(applyBtn, errorElement);
        return true;
    }
    updateTimeFilterIndicator() {
        const indicator = document.getElementById('time-filter-indicator');
        const textElement = document.getElementById('time-filter-text');
        
        if (this.isHistoryMode) {
            indicator.classList.remove('no-filter');
            if (this.timeFilter) {
                const startStr = this.timeFilter.start.toLocaleDateString() + ' ' + 
                                this.timeFilter.start.toLocaleTimeString([], {hour: '2-digit', minute:'2-digit'});
                const endStr = this.timeFilter.end.toLocaleDateString() + ' ' + 
                              this.timeFilter.end.toLocaleTimeString([], {hour: '2-digit', minute:'2-digit'});
                textElement.innerHTML = `<div>Filter: ${startStr}</div><div>to ${endStr}</div>`;
            } else {
                textElement.innerHTML = '<div>No time filter applied</div><div>Configure in History Settings</div>';
                indicator.classList.add('no-filter');
            }
            indicator.classList.add('show');
        } else {
            indicator.classList.remove('show');
        }
    }
    showValidationError(message, button, errorElement) {
        errorElement.textContent = message;
        errorElement.classList.add('show');
        button.disabled = true;
        button.title = message;
    }

    clearValidationError(button, errorElement) {
        errorElement.classList.remove('show');
        button.disabled = false;
        button.title = '';
    }

    showEmptyResultsPopup() {
        document.getElementById('empty-results-popup').classList.add('show');
    }

    closeEmptyResultsPopup() {
        document.getElementById('empty-results-popup').classList.remove('show');
    }
    ensureConfigPopupIntegrity() {
        const historyConfigPopup = document.getElementById('history-config-popup');
        if (!historyConfigPopup) return;

        // Check if the popup body has been corrupted
        const popupBody = historyConfigPopup.querySelector('.popup-body');
        if (!popupBody || popupBody.offsetHeight === 0) {
            // Restore the popup structure
            const newContent = `
                <div class="popup-body" style="min-height: 300px; display: block;">
                    <div class="history-config-content" style="padding: 30px; display: block;">
                        <div class="card">
                            <div class="card-body">
                                <div class="historical-controls active" id="historical-controls-popup">
                                    <div class="quick-ranges">
                                        <button class="quick-range-btn" data-hours="1">1h</button>
                                        <button class="quick-range-btn" data-hours="6">6h</button>
                                        <button class="quick-range-btn" data-hours="24">24h</button>
                                        <button class="quick-range-btn" data-hours="168">1w</button>
                                        <button class="quick-range-btn" data-hours="0">All</button>
                                    </div>
                                    <div class="time-range-controls">
                                        <div class="control-group">
                                            <label for="start-time-popup">From:</label>
                                            <input type="datetime-local" id="start-time-popup">
                                        </div>
                                        <div class="control-group">
                                            <label for="end-time-popup">To:</label>
                                            <input type="datetime-local" id="end-time-popup">
                                        </div>
                                    </div>
                                    <div class="validation-error" id="validation-error"></div>
                                    <button class="btn" id="apply-time-filter-popup">Apply Time Filter</button>
                                    <button class="btn secondary" id="clear-time-filter-popup">Clear Filter</button>
                                </div>
                            </div>
                        </div>
                    </div>
                </div>
            `;
            
            // Replace corrupted content
            const popupContent = historyConfigPopup.querySelector('.popup-content');
            const header = popupContent.querySelector('.popup-header');
            popupContent.innerHTML = header.outerHTML + newContent;
        }
    }
    initializeTimePickersPopup() {
        const now = new Date();
        const endTime = new Date(now);
        const startTime = new Date(now - 24 * 60 * 60 * 1000); // 24 hours ago

        document.getElementById('end-time-popup').value = this.formatDateTimeLocal(endTime);
        document.getElementById('start-time-popup').value = this.formatDateTimeLocal(startTime);
    }

    setQuickTimeRange(hours) {
        const now = new Date();
        const endTime = new Date(now);
        
        if (hours === 0) { // All time
            const startTime = new Date(0); // Very old date
            document.getElementById('start-time-popup').value = this.formatDateTimeLocal(startTime);
        } else {
            const startTime = new Date(now - hours * 60 * 60 * 1000);
            document.getElementById('start-time-popup').value = this.formatDateTimeLocal(startTime);
        }
        
        document.getElementById('end-time-popup').value = this.formatDateTimeLocal(endTime);
    }

    applyTimeFilterFromPopup() {
        console.log('applyTimeFilterFromPopup called');

        if (!this.validateTimeFilter()) {
            console.log('Validation failed, not applying filter');
            return;
        }

        const startTime = new Date(document.getElementById('start-time-popup').value);
        const endTime = new Date(document.getElementById('end-time-popup').value);

        console.log('Applying time filter:', { start: startTime, end: endTime });

        this.timeFilter = { start: startTime, end: endTime };
        console.log('timeFilter set to:', this.timeFilter);

        this.updateTimeFilterIndicator();
        this.loadHistoricalData();

        // Close the popup
        document.getElementById('history-config-popup').classList.remove('active');
    }

    clearTimeFilter() {
        this.timeFilter = null;
        this.persistedTimeFilter = null;
        this.filteredLocations = [];
        this.updateTimeFilterIndicator();
        document.querySelectorAll('.quick-range-btn').forEach(btn => btn.classList.remove('active'));

        if (this.isHistoryMode) {
            // In history mode, clear everything when filter is cleared
            this.clearAllMarkers();
            this.clearTraceMarkers();
            this.routeCoords = [];
            this.updateRouteLine();
            this.displayFilteredLocations(); // Will show "No locations found"
        } else {
            // In live mode, reload live data
            this.loadInitialData();
        }

        // Close the popup if open
        document.getElementById('history-config-popup').classList.remove('active');
    }

    async loadHistoricalData() {
        if (!this.timeFilter) return;
        
        try {
            const startTimestamp = this.timeFilter.start.toISOString();
            const endTimestamp = this.timeFilter.end.toISOString();

            let url = `${this.config.apiBaseUrl}/api/locations/range?start=${startTimestamp}&end=${endTimestamp}`;
            if (this.selectedDevice) {
                url += `&device=${encodeURIComponent(this.selectedDevice)}`;
            }
        
            const response = await fetch(url);
            if (response.ok) {
                const locations = await response.json();
                this.filteredLocations = locations || [];

                // Clear all existing markers before showing historical data
                this.clearAllMarkers();

                this.displayFilteredLocations();
                this.updateRouteForFiltered();

                if (this.filteredLocations.length > 0) {
                    this.fitMapToLocations(this.filteredLocations);
                } else {
                    // Show popup for empty results
                    setTimeout(() => this.showEmptyResultsPopup(), 500);
                }
            } else {
                console.error('Failed to load historical data:', response.status);
            }
        } catch (error) {
            console.error('Error loading historical data:', error);
            this.showError('Failed to load historical data');
        }
    }
    async updateRouteForDevice() {
        if (this.selectedDevice) {
            this.routeCoords = this.locations
                .filter(loc => loc.device_id === this.selectedDevice)
                .map(loc => [loc.longitude, loc.latitude]);
        } else {
            this.routeCoords = this.locations.map(loc => [loc.longitude, loc.latitude]);
        }
        await this.updateRouteLine();
        // Only show trace markers in history mode
        if (this.isHistoryMode) {
            this.clearTraceMarkers();
            const locs = this.selectedDevice
                ? this.locations.filter(loc => loc.device_id === this.selectedDevice)
                : this.locations;
            locs.forEach((loc, index) => {
                const isStart = index === locs.length - 1; // oldest (last in array)
                const isEnd = index === 0; // newest (first in array)
                this.createTraceMarker(loc, isStart, isEnd);
            });

            this.applyTraceDotsVisibility();
        } else {
            // In live mode, create trace markers for the trace dots functionality
            this.clearTraceMarkers();
            const locs = this.selectedDevice
                ? this.locations.filter(loc => loc.device_id === this.selectedDevice)
                : this.locations;

            locs.forEach((loc, index) => {
                // Don't mark as start/end in live mode, just regular trace markers
                this.createTraceMarker(loc, false, false);
            });

            this.applyTraceDotsVisibility();
        }
    }

    async updateRouteForFiltered() {
        // Only use filtered locations for historical mode
        if (!this.isHistoryMode || this.filteredLocations.length === 0) {
            this.routeCoords = [];
            await this.updateRouteLine();
            this.clearTraceMarkers();
            return;
        }

        this.routeCoords = this.filteredLocations.map(loc => [loc.longitude, loc.latitude]);
        await this.updateRouteLine();

        this.clearTraceMarkers();
        this.filteredLocations.forEach((loc, index) => {
            const isStart = index === this.filteredLocations.length - 1; // oldest
            const isEnd = index === 0; // newest
            this.createTraceMarker(loc, isStart, isEnd);
        });

        this.applyTraceDotsVisibility();
    }

    fitMapToLocations(locations) {
        if (locations.length === 0) return;

        if (locations.length === 1) {
            this.centerMapOnLocation(locations[0]);
            return;
        }

        const bounds = new maplibregl.LngLatBounds();
        locations.forEach(loc => {
            bounds.extend([loc.longitude, loc.latitude]);
        });

        this.map.fitBounds(bounds, {
            padding: 50,
            maxZoom: 15
        });
    }

    clearAllMarkers() {
        this.markers.forEach(marker => marker.remove());
        this.markers.clear();
    }

    connectWebSocket() {
        try {
            this.ws = new WebSocket(this.config.wsUrl);
            
            this.ws.onopen = () => {
                console.log('WebSocket connected');
                this.updateConnectionStatus('Connected', 'connected');
                this.reconnectAttempts = 0;
            };
            
            this.ws.onmessage = (event) => {
                try {
                    const data = JSON.parse(event.data);
                    this.handleLocationUpdate(data);
                } catch (error) {
                    console.error('Error parsing WebSocket message:', error);
                }
            };
            
            this.ws.onclose = (event) => {
                console.log('WebSocket disconnected:', event.code, event.reason);
                this.updateConnectionStatus('Disconnected', 'disconnected');
                this.scheduleReconnect();
            };
            
            this.ws.onerror = (error) => {
                console.error('WebSocket error:', error);
                this.updateConnectionStatus('Connection Error', 'disconnected');
            };
        } catch (error) {
            console.error('Failed to create WebSocket connection:', error);
            this.updateConnectionStatus('Connection Failed', 'disconnected');
            this.scheduleReconnect();
        }
    }

    scheduleReconnect() {
        if (this.reconnectAttempts < this.maxReconnectAttempts) {
            this.reconnectAttempts++;
            const delay = Math.min(1000 * Math.pow(2, this.reconnectAttempts), 30000);
            
            this.updateConnectionStatus(
                `Reconnecting in ${Math.ceil(delay/1000)}s... (${this.reconnectAttempts}/${this.maxReconnectAttempts})`, 
                'reconnecting'
            );
            
            setTimeout(() => {
                this.connectWebSocket();
            }, delay);
        } else {
            this.updateConnectionStatus('Connection failed - refresh page', 'disconnected');
        }
    }

    async loadInitialData() {
        try {
            const response = await fetch(`${this.config.apiBaseUrl}/api/locations/history?limit=${this.historyLimit}`);
            if (response.ok) {
                const locations = await response.json();
                this.locations = locations || [];
                this.updateDevicesList();
                this.displayLocations();
                this.updateStatistics();

                // Update route and create trace markers
                this.updateRouteForDevice(); // This will create trace markers

                if (this.locations.length > 0) {
                    this.updateMapMarker(this.locations[0], true);
                    if (this.isTrackingLatest) {
                        this.centerMapOnLatestLocation();
                    }
                }
            } else {
                console.error('Failed to load initial data:', response.status);
            }
        } catch (error) {
            console.error('Error loading initial data:', error);
            this.showError('Failed to load initial data');
        }
    }

    handleLocationUpdate(location) {
        console.log('Received location update:', location);
        
        // Only process new locations if not in history mode
        if (this.isHistoryMode) {
            this.liveUpdateQueue.push(location);
            return;
        }
        this.applyLocationUpdate(location);
    }

    updateMapMarker(location, isLatest = false) {
        const deviceId = location.device_id;
        let marker = this.markers.get(deviceId);
        const popupContent = `
            <div style="font-family: system-ui; min-width: 200px;">
                <h4 style="margin: 0 0 10px 0; color: #374151;">${deviceId}</h4>
                <div style="font-size: 12px; color: #6b7280; margin-bottom: 5px;">
                    <strong>Coordinates:</strong><br>
                    ${location.latitude.toFixed(6)}, ${location.longitude.toFixed(6)}
                </div>
                <div style="font-size: 12px; color: #6b7280;">
                    <strong>Time:</strong><br>
                    ${new Date(location.timestamp).toLocaleString()}
                </div>
=======
            <div class="control-item">
              <label style="display:flex; align-items:center; gap:6px; cursor:pointer; width:100%;">
                <input type="checkbox" id="toggle-trace-dots" checked>
                <span id="trace-dots-label">Show trace dots</span>
              </label>
>>>>>>> 5149be0b
            </div>
          </div>
        </div>

        <!-- Locations Tab -->
        <div class="tab-content" id="locations-tab">
          <div class="card">
            <div class="card-body">
              <div class="location-list" id="location-list">
                <div class="loading">
                  <div class="spinner"></div>Loading locations...
                </div>
              </div>
            </div>
          </div>
        </div>

        <!-- Statistics Tab - Hidden but kept for stats polling -->
        <div class="tab-content" id="stats-tab" style="display: none !important;">
          <div class="card">
            <div class="card-body stats">
              <div class="stat-item">
                <span class="stat-label">Connected Clients:</span>
                <span class="stat-value" id="connected-clients">-</span>
              </div>
              <div class="stat-item">
                <span class="stat-label">Total Locations:</span>
                <span class="stat-value" id="total-locations">-</span>
              </div>
              <div class="stat-item">
                <span class="stat-label">Active Devices:</span>
                <span class="stat-value" id="active-devices">-</span>
              </div>
              <div class="stat-item">
                <span class="stat-label">Last Update:</span>
                <span class="stat-value" id="last-update">-</span>
              </div>
            </div>
          </div>
        </div>
      </div>
    </div>
  </div>

  <!-- History Configuration Popup -->
  <div class="popup-menu" id="history-config-popup">
    <div class="popup-content">
      <div class="popup-header">
        <h2>📅 Historical View Configuration</h2>
        <button class="popup-close" id="history-config-close">×</button>
      </div>
      <div class="popup-body">
        <div class="tab-content active" id="combined-filter-tab">
          <div class="card">
            <div class="card-body">
              <!-- Time Filters -->
              <div class="control-group">
                <label for="start-time-popup">From:</label>
                <input type="datetime-local" id="start-time-popup">
              </div>
              <div class="control-group">
                <label for="end-time-popup">To:</label>
                <input type="datetime-local" id="end-time-popup">
              </div>
              <!-- Location Filters -->
              <div class="control-group">
                <label for="location-lat-input" id="location-lat-label">Latitude:</label>
                <input type="number" id="location-lat-input" step="0.000001" placeholder="e.g., 40.7128">
              </div>
              <div class="control-group">
                <label for="location-lng-input" id="location-lng-label">Longitude:</label>
                <input type="number" id="location-lng-input" step="0.000001" placeholder="e.g., -74.0060">
              </div>
              <div class="control-group">
                <label for="location-radius-input" id="location-radius-label">Radius (km):</label>
                <input type="number" id="location-radius-input" value="0.5" min="0.1" max="50" step="0.1">
              </div>
              <div class="validation-error" id="combined-validation-error"></div>
              <button class="btn" id="apply-combined-filter">Apply Filter</button>
              <button class="btn secondary" id="clear-combined-filter">Clear Filter</button>
            </div>
<<<<<<< HEAD
        `).join('');
    }

    clearRoutePointMarkers() {
    this.routePointMarkers.forEach(marker => marker.remove());
    this.routePointMarkers = [];
}

showRoutePointMarkers(coords) {
    this.clearRoutePointMarkers();
    coords.forEach((coord, idx) => {
        const el = document.createElement('div');
        el.className = 'trace-marker';
        // To number the points:
        // el.innerText = idx+1;

        // Function: distinguish first and last points
        if(idx === 0) el.classList.add('start-point');
        if(idx === coords.length-1) el.classList.add('end-point');

        const marker = new maplibregl.Marker({element: el})
            .setLngLat(coord)
            .addTo(this.map);
        this.routePointMarkers.push(marker);
    });
}

    updateStatistics() {
        document.getElementById('total-locations').textContent = this.locations.length;
        document.getElementById('active-devices').textContent = this.devices.size;
        document.getElementById('last-update').textContent = 
            this.locations.length > 0 ? new Date(this.locations[0].timestamp).toLocaleString() : '-';
    }

    updateConnectionStatus(message, status) {
        const statusElement = document.getElementById('connection-status');
        statusElement.className = `status ${status}`;
        statusElement.querySelector('span').textContent = message;
    }

    showError(message) {
        const container = document.getElementById('location-list');
        container.innerHTML = `<div class="error">${message}</div>`;
    }

    async refreshData() {
        try {
            if (this.isHistoryMode && this.timeFilter) {
                await this.loadHistoricalData();
            } else {
                await this.loadInitialData();
            }
            console.log('Data refreshed successfully');
        } catch (error) {
            console.error('Failed to refresh data:', error);
            this.showError('Failed to refresh data');
        }
    }

    startStatsPolling() {
        const fetchAndUpdate = async () => {
            try {
                const res = await fetch(`${this.config.apiBaseUrl}/api/stats`);
                if (!res.ok) return;
                const stats = await res.json();
                document.getElementById('connected-clients').textContent = stats.connected_clients ?? '-';
                document.getElementById('total-locations').textContent = stats.total_locations ?? '-';
                document.getElementById('active-devices').textContent = stats.active_devices ?? '-';
                document.getElementById('last-update').textContent = stats.last_update ? new Date(stats.last_update).toLocaleString() : '-';
            } catch (err) {
                // ignore transient errors
            }
        };

        fetchAndUpdate();
        setInterval(fetchAndUpdate, 5000);
    }
}

// Initialize the application
let locationTracker;
document.addEventListener('DOMContentLoaded', () => {
    locationTracker = new LocationTracker();
});
=======
          </div>
        </div>
      </div>
    </div>
  </div>
>>>>>>> 5149be0b


  <script type="module" src="js/app.js"></script>
</body>

</html><|MERGE_RESOLUTION|>--- conflicted
+++ resolved
@@ -132,307 +132,6 @@
           <button class="tab-button active" data-tab="controls">⚙️ Controls</button>
           <button class="tab-button" data-tab="locations">📍 Locations</button>
         </div>
-<<<<<<< HEAD
-        <div class="popup-body">
-            <div class="tab-content active">
-                <div class="card">
-                    <div class="card-body">
-                        <div class="historical-controls active" id="historical-controls-popup">
-                            <div class="quick-ranges">
-                                <button class="quick-range-btn" data-hours="1">1h</button>
-                                <button class="quick-range-btn" data-hours="6">6h</button>
-                                <button class="quick-range-btn" data-hours="24">24h</button>
-                                <button class="quick-range-btn" data-hours="168">1w</button>
-                                <button class="quick-range-btn" data-hours="0">All</button>
-                            </div>
-                            <div class="time-range-controls">
-                                <div class="control-group">
-                                    <label for="start-time-popup">From:</label>
-                                    <input type="datetime-local" id="start-time-popup">
-                                </div>
-                                <div class="control-group">
-                                    <label for="end-time-popup">To:</label>
-                                    <input type="datetime-local" id="end-time-popup">
-                                </div>
-                            </div>
-                            <div class="validation-error" id="validation-error"></div>
-                            <button class="btn" id="apply-time-filter-popup">Apply Time Filter</button>
-                            <button class="btn secondary" id="clear-time-filter-popup">Clear Filter</button>
-                        </div>
-                    </div>
-                </div>
-            </div>
-        </div>
-    </div>
-</div>
-
-<!-- Empty Results Popup -->
-<div class="filter-popup" id="empty-results-popup">
-    <h3 style="margin: 0 0 10px 0; color: #374151;">No Results Found</h3>
-    <p style="margin: 0 0 15px 0; color: #6b7280;">The selected time range contains no location data.</p>
-    <button class="btn" onclick="locationTracker.closeEmptyResultsPopup()">OK</button>
-</div>
-
-<script>
-class LocationTracker {
-    constructor() {
-        this.ws = null;
-        this.map = null;
-        this.markers = new Map();
-        this.locations = [];
-        this.filteredLocations = [];
-        this.devices = new Set();
-        this.reconnectAttempts = 0;
-        this.maxReconnectAttempts = 10;
-        this.selectedDevice = '';
-        this.historyLimit = 50;
-        this.isTrackingLatest = true;
-        this.selectedLocationIndex = -1;
-        this.userInteracted = false;
-        this.routeCoords = [];
-        this.isHistoryMode = false;
-        this.timeFilter = null;
-        this.suppressUserInteraction = false;
-        this.traceMarkers = [];
-        this.showTraceDots = false;
-        this.liveUpdateQueue = []; 
-        this.persistedTimeFilter = null;
-        this.selectedLocationMarker = null; // Add this line
-        this.routePointMarkers = [];
-        
-        this.config = {
-            apiBaseUrl: window.location.origin + ('${BASE_PATH}' || ''),
-            wsUrl: `${window.location.protocol === 'https:' ? 'wss:' : 'ws:'}//${window.location.host}${'${BASE_PATH}' || ''}/ws`,
-            mapStyle: 'https://basemaps.cartocdn.com/gl/voyager-gl-style/style.json',
-            defaultCenter: [-74.0060, 40.7128],
-            defaultZoom: 10
-        };
-
-        this.initializeApp();
-    }
-
-    async initializeApp() {
-        try {
-            this.initializeMap();
-            this.setupEventListeners();
-            this.setupPopupMenu();
-            await this.loadInitialData();
-            this.connectWebSocket();
-            this.startStatsPolling();
-            this.initializeTimePickers();
-            this.updateRefreshButtonState();
-            this.updateTimeFilterIndicator(); // Add this line
-        } catch (error) {
-            console.error('Failed to initialize app:', error);
-            this.showError('Failed to initialize application');
-        }
-    }
-
-    initializeMap() {
-        this.map = new maplibregl.Map({
-            container: 'map',
-            style: this.config.mapStyle,
-            center: this.config.defaultCenter,
-            zoom: this.config.defaultZoom,
-            attributionControl: true
-        });
-
-        this.map.addControl(new maplibregl.NavigationControl(), 'bottom-left');
-        this.map.addControl(new maplibregl.FullscreenControl(), 'bottom-left');
-
-        this.map.on('dragstart', () => {
-            if (!this.suppressUserInteraction) this.handleUserInteraction();
-        });
-
-        this.map.on('zoomstart', () => {
-            if (!this.suppressUserInteraction) this.handleUserInteraction();
-        });
-
-        this.map.on('movestart', () => {
-            if (!this.suppressUserInteraction) this.handleUserInteraction();
-        });
-
-        this.map.on('load',async () => {
-            this.initializeRouteLine();
-            this.routeCoords = this.locations.map(loc => [loc.longitude, loc.latitude]);
-            await this.updateRouteLine();
-            console.log('Map loaded successfully');
-        });
-
-        this.map.on('error', (e) => {
-            console.error('Map error:', e);
-        });
-    }
-
-    setupPopupMenu() {
-        const menuToggle = document.getElementById('menu-toggle-btn');
-        const popupMenu = document.getElementById('popup-menu');
-        const popupClose = document.getElementById('popup-close');
-        
-        // History config popup elements
-        const historyConfigPopup = document.getElementById('history-config-popup');
-        const historyConfigClose = document.getElementById('history-config-close');
-        
-        const tabButtons = document.querySelectorAll('.tab-button');
-        const tabContents = document.querySelectorAll('.tab-content');
-
-        // Toggle main menu
-        menuToggle.addEventListener('click', () => {
-            popupMenu.classList.add('active');
-        });
-
-        // Close main menu
-        const closeMenu = () => {
-            popupMenu.classList.remove('active');
-        };
-
-        // Close history config popup
-        const closeHistoryConfig = () => {
-            historyConfigPopup.classList.remove('active');
-        };
-
-        popupClose.addEventListener('click', closeMenu);
-        historyConfigClose.addEventListener('click', closeHistoryConfig);
-
-        // Close when clicking outside content
-        popupMenu.addEventListener('click', (e) => {
-            if (e.target === popupMenu) {
-                closeMenu();
-            }
-        });
-
-        historyConfigPopup.addEventListener('click', (e) => {
-            if (e.target === historyConfigPopup) {
-                closeHistoryConfig();
-            }
-        });
-
-        // Tab switching
-        tabButtons.forEach(button => {
-            button.addEventListener('click', () => {
-                const tabId = button.dataset.tab;
-                
-                // Update button states
-                tabButtons.forEach(btn => btn.classList.remove('active'));
-                button.classList.add('active');
-                
-                // Update content visibility
-                tabContents.forEach(content => {
-                    content.classList.remove('active');
-                    if (content.id === `${tabId}-tab`) {
-                        content.classList.add('active');
-                    }
-                });
-            });
-        });
-
-        // Close menus with Escape key
-        document.addEventListener('keydown', (e) => {
-            if (e.key === 'Escape') {
-                if (popupMenu.classList.contains('active')) {
-                    closeMenu();
-                }
-                if (historyConfigPopup.classList.contains('active')) {
-                    closeHistoryConfig();
-                }
-            }
-        });
-    }
-
-    handleUserInteraction() {
-        // ignore programmatic moves
-        if (this.suppressUserInteraction) return;
-
-        if (!this.userInteracted) {
-            this.userInteracted = true;
-            if (this.isTrackingLatest) {
-                this.toggleTracking(false);
-            }
-        }
-    }
-
-    initializeRouteLine() {
-        if (this.map.getSource('route')) {
-            this.map.removeLayer('route-line');
-            this.map.removeSource('route');
-        }
-        this.map.addSource('route', {
-            type: 'geojson',
-            data: {
-                type: 'Feature',
-                geometry: {
-                    type: 'LineString',
-                    coordinates: []
-                }
-            }
-        });
-        this.map.addLayer({
-            id: 'route-line',
-            type: 'line',
-            source: 'route',
-            layout: {
-                'line-cap': 'round',
-                'line-join': 'round'
-            },
-            paint: {
-                'line-color': '#3b82f6',
-                'line-width': 4,
-                'line-opacity': 0.8
-            }
-        });
-    }
-
-    async getSnappedRoute(coords) {
-        if (coords.length < 2) return coords;
-        const osrmBaseUrl = 'https://router.project-osrm.org/route/v1/driving/';
-        const strCoords = coords.map(c => c.join(',')).join(';');
-        const url = `${osrmBaseUrl}${strCoords}?overview=full&geometries=geojson`;
-        try {
-            const response = await fetch(url);
-            if (!response.ok) throw new Error('OSRM routing error');
-            const data = await response.json();
-            if (data && data.routes && data.routes[0] && data.routes[0].geometry) {
-                return data.routes[0].geometry.coordinates;
-            }
-        } catch (e) {
-            console.error('Routing error:', e);
-        }
-        return coords;
-    }
-
-    async updateRouteLine() {
-        if (!this.map.getSource('route')) return;
-        let coordsToDraw = this.routeCoords;
-        if (coordsToDraw.length >= 2) {
-            coordsToDraw = await this.getSnappedRoute(coordsToDraw);
-        }
-        this.map.getSource('route').setData({
-            type: 'Feature',
-            geometry: {
-                type: 'LineString',
-                coordinates: coordsToDraw
-            }
-        });
-
-        this.showRoutePointMarkers(coordsToDraw); // Show route points
-    }
-
-    createTraceMarker(location, isStart = false, isEnd = false) {
-        const popupContent = `
-            <div style="font-family: system-ui; min-width: 200px;">
-                <h4 style="margin: 0 0 10px 0; color: #374151;">
-                    ${location.device_id}
-                    ${isStart ? ' <span style="color: #10b981; font-size: 12px;">(START)</span>' : ''}
-                    ${isEnd ? ' <span style="color: #ef4444; font-size: 12px;">(END)</span>' : ''}
-                </h4>
-                <div style="font-size: 12px; color: #6b7280; margin-bottom: 5px;">
-                    <strong>Coordinates:</strong><br>
-                    ${location.latitude.toFixed(6)}, ${location.longitude.toFixed(6)}
-                </div>
-                <div style="font-size: 12px; color: #6b7280;">
-                    <strong>Time:</strong><br>
-                    ${new Date(location.timestamp).toLocaleString()}
-=======
 
         <!-- Controls Tab -->
         <div class="tab-content active" id="controls-tab">
@@ -442,7 +141,6 @@
                 <h4>📱 Filter Devices</h4>
                 <div class="device-filter-list" id="device-filter-list">
                   <div class="loading">Loading devices...</div>
->>>>>>> 5149be0b
                 </div>
               </div>
               <div class="control-group">
@@ -451,785 +149,11 @@
               </div>
               <button class="btn" id="refresh-data-btn" onclick="locationTracker.refreshData()">Refresh Data</button>
             </div>
-<<<<<<< HEAD
-        `;
-
-        const el = document.createElement('div');
-        el.className = 'trace-marker';
-        
-        if (isStart) {
-            el.classList.add('start-point');
-        } else if (isEnd) {
-            el.classList.add('end-point');
-        }
-
-        const marker = new maplibregl.Marker({ element: el })
-            .setLngLat([location.longitude, location.latitude])
-            .setPopup(new maplibregl.Popup().setHTML(popupContent))
-            .addTo(this.map);
-
-        this.traceMarkers.push(marker);
-    }
-
-    clearTraceMarkers() {
-        this.traceMarkers.forEach(m => m.remove());
-        this.traceMarkers = [];
-    }
-
-    initializeTimePickers() {
-        const now = new Date();
-        const endTime = new Date(now);
-        const startTime = new Date(now - 24 * 60 * 60 * 1000); // 24 hours ago
-
-        document.getElementById('end-time-popup').value = this.formatDateTimeLocal(endTime);
-        document.getElementById('start-time-popup').value = this.formatDateTimeLocal(startTime);
-    }
-
-    formatDateTimeLocal(date) {
-        const year = date.getFullYear();
-        const month = String(date.getMonth() + 1).padStart(2, '0');
-        const day = String(date.getDate()).padStart(2, '0');
-        const hours = String(date.getHours()).padStart(2, '0');
-        const minutes = String(date.getMinutes()).padStart(2, '0');
-        return `${year}-${month}-${day}T${hours}:${minutes}`;
-    }
-
-    toggleTracking(enable = null) {
-        if (enable === null) {
-            this.isTrackingLatest = !this.isTrackingLatest;
-        } else {
-            this.isTrackingLatest = enable;
-        }
-        
-        const btn = document.getElementById('track-latest-btn');
-        if (this.isTrackingLatest) {
-            btn.classList.add('enabled');
-            btn.classList.remove('disabled');
-            btn.querySelector('span:last-child').textContent = 'Track Latest';
-            if (this.locations.length > 0) {
-                this.centerMapOnLatestLocation();
-            }
-        } else {
-            btn.classList.remove('enabled');
-            btn.classList.add('disabled');
-            btn.querySelector('span:last-child').textContent = 'Tracking Off';
-        }
-    }
-
-    toggleHistoryMode() {
-        this.isHistoryMode = !this.isHistoryMode;
-        const historyBtn = document.getElementById('history-mode-btn');
-        const historyConfigBtn = document.getElementById('history-config-btn');
-        const liveModeBtn = document.getElementById('live-mode-btn');
-        const trackBtn = document.getElementById('track-latest-btn');
-        // Clear any selected location markers when switching modes
-        this.clearSelectedLocationMarker();
-        this.selectedLocationIndex = -1;
-        if (this.isHistoryMode) {        
-            // Hide history mode button, show config and live mode buttons
-            historyBtn.style.display = 'none';
-            historyConfigBtn.style.display = 'flex';
-            liveModeBtn.style.display = 'flex';
-            trackBtn.style.display = 'none';
-        
-            this.toggleTracking(false);
-        
-            // Clear all live markers and route when entering history mode
-            this.clearAllMarkers();
-            this.clearTraceMarkers();
-            this.routeCoords = [];
-            this.updateRouteLine();
-        
-            // Restore persisted filter if it exists
-            if (this.persistedTimeFilter) {
-                this.timeFilter = { ...this.persistedTimeFilter };
-                this.restoreTimePickerValues();
-                this.updateTimeFilterIndicator();
-                this.loadHistoricalData();
-            } else {
-                // Initialize with empty filtered locations (user needs to apply time filter)
-                this.filteredLocations = [];
-                this.displayFilteredLocations();
-                this.updateTimeFilterIndicator();
-            }
-           
-        } else {
-            // Store current filter before leaving history mode
-            if (this.timeFilter) {
-                this.persistedTimeFilter = { ...this.timeFilter };
-            }
-           
-            // Show history mode button, hide config and live mode buttons
-            historyBtn.style.display = 'flex';
-            historyConfigBtn.style.display = 'none';
-            liveModeBtn.style.display = 'none';
-            trackBtn.style.display = 'flex';
-           
-            // Clear historical data and restore live mode
-            this.clearAllMarkers();
-            this.clearTraceMarkers();
-            this.filteredLocations = [];
-            this.updateTimeFilterIndicator();
-           
-            // Restore live mode display
-            this.updateRouteForDevice();
-            this.displayLocations();
-           
-            // Process any queued live updates
-            while (this.liveUpdateQueue.length > 0) {
-                const queuedLocation = this.liveUpdateQueue.shift();
-                this.applyLocationUpdate(queuedLocation);
-            }
-           
-            if (this.locations.length > 0) {
-                const latest = this.locations[0];
-                this.updateMapMarker(latest, true);
-            }
-        }
-    
-        // Update refresh button state based on current mode
-        this.updateRefreshButtonState();
-        this.updateLocationSelection();
-    }
-
-    setupEventListeners() {
-        // Track Latest button
-        document.getElementById('track-latest-btn').addEventListener('click', () => {
-            this.userInteracted = false;
-            this.suppressUserInteraction = false;
-            this.selectedLocationIndex = -1;
-            this.toggleTracking(true);
-            this.updateLocationSelection();
-        });
-        // History Mode button
-        document.getElementById('history-mode-btn').addEventListener('click', () => {
-            this.toggleHistoryMode();
-        });
-
-        // Live Mode button (appears in history mode)
-        document.getElementById('live-mode-btn').addEventListener('click', () => {
-            this.toggleHistoryMode();
-        });
-
-        // History Config button
-        document.getElementById('history-config-btn').addEventListener('click', () => {
-            this.openHistoryConfigPopup();
-        });
-
-        document.getElementById('toggle-trace-dots').addEventListener('change', (e) => {
-            this.showTraceDots = e.target.checked;
-            this.applyTraceDotsVisibility();
-        });
-
-
-        // Device filter
-        document.getElementById('device-filter').addEventListener('change', (e) => {
-            this.selectedDevice = e.target.value;
-            this.filterAndDisplayLocations();
-            this.updateRouteForDevice();
-        });
-
-        // History limit
-        document.getElementById('history-limit').addEventListener('change', (e) => {
-            this.historyLimit = parseInt(e.target.value);
-            this.refreshData();
-        });
-
-        // Refresh on window focus
-        window.addEventListener('focus', () => {
-            if (this.ws && this.ws.readyState !== WebSocket.OPEN) {
-                this.connectWebSocket();
-            }
-        });
-    }
-    updateRefreshButtonState() {
-        const refreshBtn = document.getElementById('refresh-data-btn');
-        if (refreshBtn) {
-            if (this.isHistoryMode) {
-                refreshBtn.disabled = true;
-                refreshBtn.style.opacity = '0.5';
-                refreshBtn.style.cursor = 'not-allowed';
-                refreshBtn.textContent = 'Refresh Data (Historical Mode)';
-            } else {
-                refreshBtn.disabled = false;
-                refreshBtn.style.opacity = '1';
-                refreshBtn.style.cursor = 'pointer';
-                refreshBtn.textContent = 'Refresh Data';
-            }
-        }
-    }
-    applyTraceDotsVisibility() {
-        this.traceMarkers.forEach(marker => {
-            const el = marker.getElement();
-            if (this.showTraceDots) {
-                el.classList.add('always-visible');
-            } else {
-                el.classList.remove('always-visible');
-            }
-        });
-
-        document.getElementById('toggle-trace-dots').checked = this.showTraceDots;
-    }
-
-    openHistoryConfigPopup() {
-        // First ensure popup integrity
-        this.ensureConfigPopupIntegrity();
-
-        const historyConfigPopup = document.getElementById('history-config-popup');
-        if (!historyConfigPopup) {
-            console.error('History config popup not found');
-            return;
-        }
-        const closeBtn = historyConfigPopup.querySelector('#history-config-close');
-        if (closeBtn) {
-            closeBtn.onclick = () => {
-                historyConfigPopup.classList.remove('active');
-            };
-        }
-        // Initialize time pickers with current filter or defaults
-        if (this.timeFilter) {
-            document.getElementById('start-time-popup').value = this.formatDateTimeLocal(this.timeFilter.start);
-            document.getElementById('end-time-popup').value = this.formatDateTimeLocal(this.timeFilter.end);
-        } else {
-            this.initializeTimePickersPopup();
-        }
-
-        // Show popup
-        historyConfigPopup.classList.add('active');
-
-        // Set up events after a brief delay
-        setTimeout(() => {
-            this.setupConfigPopupEvents(historyConfigPopup);
-        }, 50);
-    }
-    setupConfigPopupEvents(popup) {
-        // Remove any existing event listeners to avoid duplicates
-        const existingApplyBtn = popup.querySelector('#apply-time-filter-popup');
-        if (existingApplyBtn) {
-            existingApplyBtn.replaceWith(existingApplyBtn.cloneNode(true));
-        }
-
-        const existingClearBtn = popup.querySelector('#clear-time-filter-popup');
-        if (existingClearBtn) {
-            existingClearBtn.replaceWith(existingClearBtn.cloneNode(true));
-        }
-
-        const controlsContainer = popup.querySelector('#historical-controls-popup');
-        if (!controlsContainer) return;
-
-        // Get fresh references after potential cloning
-        const startInput = popup.querySelector('#start-time-popup');
-        const endInput = popup.querySelector('#end-time-popup');
-        const applyBtn = popup.querySelector('#apply-time-filter-popup');
-        const clearBtn = popup.querySelector('#clear-time-filter-popup');
-
-        if (startInput && endInput) {
-            const validateAndUpdate = () => {
-                console.log('Validating time filter...');
-                this.validateTimeFilter();
-            };
-
-            startInput.addEventListener('change', validateAndUpdate);
-            endInput.addEventListener('change', validateAndUpdate);
-            startInput.addEventListener('input', validateAndUpdate);
-            endInput.addEventListener('input', validateAndUpdate);
-        }
-
-        // Quick range buttons
-        controlsContainer.querySelectorAll('.quick-range-btn').forEach(btn => {
-            btn.addEventListener('click', (e) => {
-                const hours = parseInt(e.target.dataset.hours);
-                this.setQuickTimeRange(hours);
-                controlsContainer.querySelectorAll('.quick-range-btn').forEach(b => b.classList.remove('active'));
-                e.target.classList.add('active');
-                // Validate after setting quick range
-                setTimeout(() => this.validateTimeFilter(), 100);
-            });
-        });
-
-        // Apply button
-        if (applyBtn) {
-            applyBtn.addEventListener('click', () => {
-                console.log('Apply button clicked');
-                if (this.validateTimeFilter()) {
-                    this.applyTimeFilterFromPopup();
-                }
-            });
-        }
-
-        // Clear button
-        if (clearBtn) {
-            clearBtn.addEventListener('click', () => this.clearTimeFilter());
-        }
-
-        // Initial validation
-        setTimeout(() => this.validateTimeFilter(), 200);
-    }
-    // Add this method after setupConfigPopupEvents
-    restoreTimePickerValues() {
-        if (this.persistedTimeFilter) {
-            document.getElementById('start-time-popup').value = this.formatDateTimeLocal(this.persistedTimeFilter.start);
-            document.getElementById('end-time-popup').value = this.formatDateTimeLocal(this.persistedTimeFilter.end);
-            this.updateTimeFilterIndicator(); // Add this line
-        }
-    }
-
-    validateTimeFilter() {
-        const startInput = document.getElementById('start-time-popup');
-        const endInput = document.getElementById('end-time-popup');
-        const errorElement = document.getElementById('validation-error');
-        const applyBtn = document.getElementById('apply-time-filter-popup');
-
-        if (!startInput || !endInput) return false;
-
-        const startValue = startInput.value;
-        const endValue = endInput.value;
-
-        if (!startValue || !endValue) {
-            this.showValidationError('Both start and end times are required', applyBtn, errorElement);
-            return false;
-        }
-
-        const startTime = new Date(startValue);
-        const endTime = new Date(endValue);
-        const now = new Date();
-
-        // Check if dates are valid
-        if (isNaN(startTime.getTime()) || isNaN(endTime.getTime())) {
-            this.showValidationError('Invalid date format', applyBtn, errorElement);
-            return false;
-        }
-
-        // Check if start is after end
-        if (startTime >= endTime) {
-            this.showValidationError('Start time must be before end time', applyBtn, errorElement);
-            return false;
-        }
-
-        // Check if end time is in the future (with 1 minute tolerance)
-        if (endTime > new Date(now.getTime() + 60000)) {
-            this.showValidationError('End time cannot be in the future', applyBtn, errorElement);
-            return false;
-        }
-
-        // Check if time range is too large (more than 1 year)
-        const maxDuration = 365 * 24 * 60 * 60 * 1000;
-        if (endTime.getTime() - startTime.getTime() > maxDuration) {
-            this.showValidationError('Time range cannot exceed 1 year', applyBtn, errorElement);
-            return false;
-        }
-
-        // Check if time range is too small (less than 1 minute)
-        const minDuration = 60 * 1000;
-        if (endTime.getTime() - startTime.getTime() < minDuration) {
-            this.showValidationError('Time range must be at least 1 minute', applyBtn, errorElement);
-            return false;
-        }
-
-        // Check if start time is too far in the past (more than 10 years)
-        const tenYearsAgo = new Date(now.getTime() - 10 * 365 * 24 * 60 * 60 * 1000);
-        if (startTime < tenYearsAgo) {
-            this.showValidationError('Start time cannot be more than 10 years ago', applyBtn, errorElement);
-            return false;
-        }
-
-        // All validations passed
-        this.clearValidationError(applyBtn, errorElement);
-        return true;
-    }
-    updateTimeFilterIndicator() {
-        const indicator = document.getElementById('time-filter-indicator');
-        const textElement = document.getElementById('time-filter-text');
-        
-        if (this.isHistoryMode) {
-            indicator.classList.remove('no-filter');
-            if (this.timeFilter) {
-                const startStr = this.timeFilter.start.toLocaleDateString() + ' ' + 
-                                this.timeFilter.start.toLocaleTimeString([], {hour: '2-digit', minute:'2-digit'});
-                const endStr = this.timeFilter.end.toLocaleDateString() + ' ' + 
-                              this.timeFilter.end.toLocaleTimeString([], {hour: '2-digit', minute:'2-digit'});
-                textElement.innerHTML = `<div>Filter: ${startStr}</div><div>to ${endStr}</div>`;
-            } else {
-                textElement.innerHTML = '<div>No time filter applied</div><div>Configure in History Settings</div>';
-                indicator.classList.add('no-filter');
-            }
-            indicator.classList.add('show');
-        } else {
-            indicator.classList.remove('show');
-        }
-    }
-    showValidationError(message, button, errorElement) {
-        errorElement.textContent = message;
-        errorElement.classList.add('show');
-        button.disabled = true;
-        button.title = message;
-    }
-
-    clearValidationError(button, errorElement) {
-        errorElement.classList.remove('show');
-        button.disabled = false;
-        button.title = '';
-    }
-
-    showEmptyResultsPopup() {
-        document.getElementById('empty-results-popup').classList.add('show');
-    }
-
-    closeEmptyResultsPopup() {
-        document.getElementById('empty-results-popup').classList.remove('show');
-    }
-    ensureConfigPopupIntegrity() {
-        const historyConfigPopup = document.getElementById('history-config-popup');
-        if (!historyConfigPopup) return;
-
-        // Check if the popup body has been corrupted
-        const popupBody = historyConfigPopup.querySelector('.popup-body');
-        if (!popupBody || popupBody.offsetHeight === 0) {
-            // Restore the popup structure
-            const newContent = `
-                <div class="popup-body" style="min-height: 300px; display: block;">
-                    <div class="history-config-content" style="padding: 30px; display: block;">
-                        <div class="card">
-                            <div class="card-body">
-                                <div class="historical-controls active" id="historical-controls-popup">
-                                    <div class="quick-ranges">
-                                        <button class="quick-range-btn" data-hours="1">1h</button>
-                                        <button class="quick-range-btn" data-hours="6">6h</button>
-                                        <button class="quick-range-btn" data-hours="24">24h</button>
-                                        <button class="quick-range-btn" data-hours="168">1w</button>
-                                        <button class="quick-range-btn" data-hours="0">All</button>
-                                    </div>
-                                    <div class="time-range-controls">
-                                        <div class="control-group">
-                                            <label for="start-time-popup">From:</label>
-                                            <input type="datetime-local" id="start-time-popup">
-                                        </div>
-                                        <div class="control-group">
-                                            <label for="end-time-popup">To:</label>
-                                            <input type="datetime-local" id="end-time-popup">
-                                        </div>
-                                    </div>
-                                    <div class="validation-error" id="validation-error"></div>
-                                    <button class="btn" id="apply-time-filter-popup">Apply Time Filter</button>
-                                    <button class="btn secondary" id="clear-time-filter-popup">Clear Filter</button>
-                                </div>
-                            </div>
-                        </div>
-                    </div>
-                </div>
-            `;
-            
-            // Replace corrupted content
-            const popupContent = historyConfigPopup.querySelector('.popup-content');
-            const header = popupContent.querySelector('.popup-header');
-            popupContent.innerHTML = header.outerHTML + newContent;
-        }
-    }
-    initializeTimePickersPopup() {
-        const now = new Date();
-        const endTime = new Date(now);
-        const startTime = new Date(now - 24 * 60 * 60 * 1000); // 24 hours ago
-
-        document.getElementById('end-time-popup').value = this.formatDateTimeLocal(endTime);
-        document.getElementById('start-time-popup').value = this.formatDateTimeLocal(startTime);
-    }
-
-    setQuickTimeRange(hours) {
-        const now = new Date();
-        const endTime = new Date(now);
-        
-        if (hours === 0) { // All time
-            const startTime = new Date(0); // Very old date
-            document.getElementById('start-time-popup').value = this.formatDateTimeLocal(startTime);
-        } else {
-            const startTime = new Date(now - hours * 60 * 60 * 1000);
-            document.getElementById('start-time-popup').value = this.formatDateTimeLocal(startTime);
-        }
-        
-        document.getElementById('end-time-popup').value = this.formatDateTimeLocal(endTime);
-    }
-
-    applyTimeFilterFromPopup() {
-        console.log('applyTimeFilterFromPopup called');
-
-        if (!this.validateTimeFilter()) {
-            console.log('Validation failed, not applying filter');
-            return;
-        }
-
-        const startTime = new Date(document.getElementById('start-time-popup').value);
-        const endTime = new Date(document.getElementById('end-time-popup').value);
-
-        console.log('Applying time filter:', { start: startTime, end: endTime });
-
-        this.timeFilter = { start: startTime, end: endTime };
-        console.log('timeFilter set to:', this.timeFilter);
-
-        this.updateTimeFilterIndicator();
-        this.loadHistoricalData();
-
-        // Close the popup
-        document.getElementById('history-config-popup').classList.remove('active');
-    }
-
-    clearTimeFilter() {
-        this.timeFilter = null;
-        this.persistedTimeFilter = null;
-        this.filteredLocations = [];
-        this.updateTimeFilterIndicator();
-        document.querySelectorAll('.quick-range-btn').forEach(btn => btn.classList.remove('active'));
-
-        if (this.isHistoryMode) {
-            // In history mode, clear everything when filter is cleared
-            this.clearAllMarkers();
-            this.clearTraceMarkers();
-            this.routeCoords = [];
-            this.updateRouteLine();
-            this.displayFilteredLocations(); // Will show "No locations found"
-        } else {
-            // In live mode, reload live data
-            this.loadInitialData();
-        }
-
-        // Close the popup if open
-        document.getElementById('history-config-popup').classList.remove('active');
-    }
-
-    async loadHistoricalData() {
-        if (!this.timeFilter) return;
-        
-        try {
-            const startTimestamp = this.timeFilter.start.toISOString();
-            const endTimestamp = this.timeFilter.end.toISOString();
-
-            let url = `${this.config.apiBaseUrl}/api/locations/range?start=${startTimestamp}&end=${endTimestamp}`;
-            if (this.selectedDevice) {
-                url += `&device=${encodeURIComponent(this.selectedDevice)}`;
-            }
-        
-            const response = await fetch(url);
-            if (response.ok) {
-                const locations = await response.json();
-                this.filteredLocations = locations || [];
-
-                // Clear all existing markers before showing historical data
-                this.clearAllMarkers();
-
-                this.displayFilteredLocations();
-                this.updateRouteForFiltered();
-
-                if (this.filteredLocations.length > 0) {
-                    this.fitMapToLocations(this.filteredLocations);
-                } else {
-                    // Show popup for empty results
-                    setTimeout(() => this.showEmptyResultsPopup(), 500);
-                }
-            } else {
-                console.error('Failed to load historical data:', response.status);
-            }
-        } catch (error) {
-            console.error('Error loading historical data:', error);
-            this.showError('Failed to load historical data');
-        }
-    }
-    async updateRouteForDevice() {
-        if (this.selectedDevice) {
-            this.routeCoords = this.locations
-                .filter(loc => loc.device_id === this.selectedDevice)
-                .map(loc => [loc.longitude, loc.latitude]);
-        } else {
-            this.routeCoords = this.locations.map(loc => [loc.longitude, loc.latitude]);
-        }
-        await this.updateRouteLine();
-        // Only show trace markers in history mode
-        if (this.isHistoryMode) {
-            this.clearTraceMarkers();
-            const locs = this.selectedDevice
-                ? this.locations.filter(loc => loc.device_id === this.selectedDevice)
-                : this.locations;
-            locs.forEach((loc, index) => {
-                const isStart = index === locs.length - 1; // oldest (last in array)
-                const isEnd = index === 0; // newest (first in array)
-                this.createTraceMarker(loc, isStart, isEnd);
-            });
-
-            this.applyTraceDotsVisibility();
-        } else {
-            // In live mode, create trace markers for the trace dots functionality
-            this.clearTraceMarkers();
-            const locs = this.selectedDevice
-                ? this.locations.filter(loc => loc.device_id === this.selectedDevice)
-                : this.locations;
-
-            locs.forEach((loc, index) => {
-                // Don't mark as start/end in live mode, just regular trace markers
-                this.createTraceMarker(loc, false, false);
-            });
-
-            this.applyTraceDotsVisibility();
-        }
-    }
-
-    async updateRouteForFiltered() {
-        // Only use filtered locations for historical mode
-        if (!this.isHistoryMode || this.filteredLocations.length === 0) {
-            this.routeCoords = [];
-            await this.updateRouteLine();
-            this.clearTraceMarkers();
-            return;
-        }
-
-        this.routeCoords = this.filteredLocations.map(loc => [loc.longitude, loc.latitude]);
-        await this.updateRouteLine();
-
-        this.clearTraceMarkers();
-        this.filteredLocations.forEach((loc, index) => {
-            const isStart = index === this.filteredLocations.length - 1; // oldest
-            const isEnd = index === 0; // newest
-            this.createTraceMarker(loc, isStart, isEnd);
-        });
-
-        this.applyTraceDotsVisibility();
-    }
-
-    fitMapToLocations(locations) {
-        if (locations.length === 0) return;
-
-        if (locations.length === 1) {
-            this.centerMapOnLocation(locations[0]);
-            return;
-        }
-
-        const bounds = new maplibregl.LngLatBounds();
-        locations.forEach(loc => {
-            bounds.extend([loc.longitude, loc.latitude]);
-        });
-
-        this.map.fitBounds(bounds, {
-            padding: 50,
-            maxZoom: 15
-        });
-    }
-
-    clearAllMarkers() {
-        this.markers.forEach(marker => marker.remove());
-        this.markers.clear();
-    }
-
-    connectWebSocket() {
-        try {
-            this.ws = new WebSocket(this.config.wsUrl);
-            
-            this.ws.onopen = () => {
-                console.log('WebSocket connected');
-                this.updateConnectionStatus('Connected', 'connected');
-                this.reconnectAttempts = 0;
-            };
-            
-            this.ws.onmessage = (event) => {
-                try {
-                    const data = JSON.parse(event.data);
-                    this.handleLocationUpdate(data);
-                } catch (error) {
-                    console.error('Error parsing WebSocket message:', error);
-                }
-            };
-            
-            this.ws.onclose = (event) => {
-                console.log('WebSocket disconnected:', event.code, event.reason);
-                this.updateConnectionStatus('Disconnected', 'disconnected');
-                this.scheduleReconnect();
-            };
-            
-            this.ws.onerror = (error) => {
-                console.error('WebSocket error:', error);
-                this.updateConnectionStatus('Connection Error', 'disconnected');
-            };
-        } catch (error) {
-            console.error('Failed to create WebSocket connection:', error);
-            this.updateConnectionStatus('Connection Failed', 'disconnected');
-            this.scheduleReconnect();
-        }
-    }
-
-    scheduleReconnect() {
-        if (this.reconnectAttempts < this.maxReconnectAttempts) {
-            this.reconnectAttempts++;
-            const delay = Math.min(1000 * Math.pow(2, this.reconnectAttempts), 30000);
-            
-            this.updateConnectionStatus(
-                `Reconnecting in ${Math.ceil(delay/1000)}s... (${this.reconnectAttempts}/${this.maxReconnectAttempts})`, 
-                'reconnecting'
-            );
-            
-            setTimeout(() => {
-                this.connectWebSocket();
-            }, delay);
-        } else {
-            this.updateConnectionStatus('Connection failed - refresh page', 'disconnected');
-        }
-    }
-
-    async loadInitialData() {
-        try {
-            const response = await fetch(`${this.config.apiBaseUrl}/api/locations/history?limit=${this.historyLimit}`);
-            if (response.ok) {
-                const locations = await response.json();
-                this.locations = locations || [];
-                this.updateDevicesList();
-                this.displayLocations();
-                this.updateStatistics();
-
-                // Update route and create trace markers
-                this.updateRouteForDevice(); // This will create trace markers
-
-                if (this.locations.length > 0) {
-                    this.updateMapMarker(this.locations[0], true);
-                    if (this.isTrackingLatest) {
-                        this.centerMapOnLatestLocation();
-                    }
-                }
-            } else {
-                console.error('Failed to load initial data:', response.status);
-            }
-        } catch (error) {
-            console.error('Error loading initial data:', error);
-            this.showError('Failed to load initial data');
-        }
-    }
-
-    handleLocationUpdate(location) {
-        console.log('Received location update:', location);
-        
-        // Only process new locations if not in history mode
-        if (this.isHistoryMode) {
-            this.liveUpdateQueue.push(location);
-            return;
-        }
-        this.applyLocationUpdate(location);
-    }
-
-    updateMapMarker(location, isLatest = false) {
-        const deviceId = location.device_id;
-        let marker = this.markers.get(deviceId);
-        const popupContent = `
-            <div style="font-family: system-ui; min-width: 200px;">
-                <h4 style="margin: 0 0 10px 0; color: #374151;">${deviceId}</h4>
-                <div style="font-size: 12px; color: #6b7280; margin-bottom: 5px;">
-                    <strong>Coordinates:</strong><br>
-                    ${location.latitude.toFixed(6)}, ${location.longitude.toFixed(6)}
-                </div>
-                <div style="font-size: 12px; color: #6b7280;">
-                    <strong>Time:</strong><br>
-                    ${new Date(location.timestamp).toLocaleString()}
-                </div>
-=======
             <div class="control-item">
               <label style="display:flex; align-items:center; gap:6px; cursor:pointer; width:100%;">
                 <input type="checkbox" id="toggle-trace-dots" checked>
                 <span id="trace-dots-label">Show trace dots</span>
               </label>
->>>>>>> 5149be0b
             </div>
           </div>
         </div>
@@ -1311,98 +235,11 @@
               <button class="btn" id="apply-combined-filter">Apply Filter</button>
               <button class="btn secondary" id="clear-combined-filter">Clear Filter</button>
             </div>
-<<<<<<< HEAD
-        `).join('');
-    }
-
-    clearRoutePointMarkers() {
-    this.routePointMarkers.forEach(marker => marker.remove());
-    this.routePointMarkers = [];
-}
-
-showRoutePointMarkers(coords) {
-    this.clearRoutePointMarkers();
-    coords.forEach((coord, idx) => {
-        const el = document.createElement('div');
-        el.className = 'trace-marker';
-        // To number the points:
-        // el.innerText = idx+1;
-
-        // Function: distinguish first and last points
-        if(idx === 0) el.classList.add('start-point');
-        if(idx === coords.length-1) el.classList.add('end-point');
-
-        const marker = new maplibregl.Marker({element: el})
-            .setLngLat(coord)
-            .addTo(this.map);
-        this.routePointMarkers.push(marker);
-    });
-}
-
-    updateStatistics() {
-        document.getElementById('total-locations').textContent = this.locations.length;
-        document.getElementById('active-devices').textContent = this.devices.size;
-        document.getElementById('last-update').textContent = 
-            this.locations.length > 0 ? new Date(this.locations[0].timestamp).toLocaleString() : '-';
-    }
-
-    updateConnectionStatus(message, status) {
-        const statusElement = document.getElementById('connection-status');
-        statusElement.className = `status ${status}`;
-        statusElement.querySelector('span').textContent = message;
-    }
-
-    showError(message) {
-        const container = document.getElementById('location-list');
-        container.innerHTML = `<div class="error">${message}</div>`;
-    }
-
-    async refreshData() {
-        try {
-            if (this.isHistoryMode && this.timeFilter) {
-                await this.loadHistoricalData();
-            } else {
-                await this.loadInitialData();
-            }
-            console.log('Data refreshed successfully');
-        } catch (error) {
-            console.error('Failed to refresh data:', error);
-            this.showError('Failed to refresh data');
-        }
-    }
-
-    startStatsPolling() {
-        const fetchAndUpdate = async () => {
-            try {
-                const res = await fetch(`${this.config.apiBaseUrl}/api/stats`);
-                if (!res.ok) return;
-                const stats = await res.json();
-                document.getElementById('connected-clients').textContent = stats.connected_clients ?? '-';
-                document.getElementById('total-locations').textContent = stats.total_locations ?? '-';
-                document.getElementById('active-devices').textContent = stats.active_devices ?? '-';
-                document.getElementById('last-update').textContent = stats.last_update ? new Date(stats.last_update).toLocaleString() : '-';
-            } catch (err) {
-                // ignore transient errors
-            }
-        };
-
-        fetchAndUpdate();
-        setInterval(fetchAndUpdate, 5000);
-    }
-}
-
-// Initialize the application
-let locationTracker;
-document.addEventListener('DOMContentLoaded', () => {
-    locationTracker = new LocationTracker();
-});
-=======
           </div>
         </div>
       </div>
     </div>
   </div>
->>>>>>> 5149be0b
 
 
   <script type="module" src="js/app.js"></script>
