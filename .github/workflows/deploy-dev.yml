--- conflicted
+++ resolved
@@ -430,10 +430,7 @@
               -e DISABLE_TLS=true \
               -e BASE_PATH="/test" \
               -e TABLE_PREFIX="${safe_branch}" \
-<<<<<<< HEAD
-=======
               -e AES_KEY="${{ secrets.AES_ENCRYPTION_KEY }}" \ 
->>>>>>> 081cb708
               location-tracker:${safe_branch}
 
             echo "Waiting for container to start..."
